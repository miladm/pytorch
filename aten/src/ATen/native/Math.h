#pragma once

#include <cstdlib>
#include <cstdint>
#include <cmath>
#include <cfloat>
#include <limits>
#include <type_traits>
#include <c10/util/BFloat16.h>
#include <c10/util/Half.h>
#include <c10/util/MathConstants.h>
#include <c10/util/math_compat.h>


/* The next function is taken from  https://github.com/antelopeusersgroup/antelope_contrib/blob/master/lib/location/libgenloc/erfinv.c.
Below is the copyright.
Output was modified to be inf or -inf when input is 1 or -1. */


/*
    Copyright (c) 2014 Indiana University
    All rights reserved.

    Written by Prof. Gary L. Pavlis, Dept. of Geol. Sci.,
            Indiana University, Bloomington, IN

    This software is licensed under the New BSD license:

    Redistribution and use in source and binary forms,
    with or without modification, are permitted provided
    that the following conditions are met:

    Redistributions of source code must retain the above
    copyright notice, this list of conditions and the
    following disclaimer.

    Redistributions in binary form must reproduce the
    above copyright notice, this list of conditions and
    the following disclaimer in the documentation and/or
    other materials provided with the distribution.

    Neither the name of Indiana University nor
    the names of its contributors may be used to endorse
    or promote products derived from this software without
    specific prior written permission.

    THIS SOFTWARE IS PROVIDED BY THE COPYRIGHT HOLDERS AND
    CONTRIBUTORS "AS IS" AND ANY EXPRESS OR IMPLIED
    WARRANTIES, INCLUDING, BUT NOT LIMITED TO, THE IMPLIED
    WARRANTIES OF MERCHANTABILITY AND FITNESS FOR A
    PARTICULAR PURPOSE ARE DISCLAIMED. IN NO EVENT SHALL
    THE COPYRIGHT OWNER OR CONTRIBUTORS BE LIABLE FOR ANY
    DIRECT, INDIRECT, INCIDENTAL, SPECIAL, EXEMPLARY, OR
    CONSEQUENTIAL DAMAGES (INCLUDING, BUT NOT LIMITED TO,
    PROCUREMENT OF SUBSTITUTE GOODS OR SERVICES; LOSS OF
    USE, DATA, OR PROFITS; OR BUSINESS INTERRUPTION)
    HOWEVER CAUSED AND ON ANY THEORY OF LIABILITY, WHETHER
    IN CONTRACT, STRICT LIABILITY, OR TORT (INCLUDING
    NEGLIGENCE OR OTHERWISE) ARISING IN ANY WAY OUT OF THE
    USE OF THIS SOFTWARE, EVEN IF ADVISED OF THE
    POSSIBILITY OF SUCH DAMAGE.
*/

#define CENTRAL_RANGE 0.7

template <typename T>
static inline typename std::enable_if<std::is_floating_point<T>::value, T>::type
calc_erfinv(T y) {
/* Function to calculate inverse error function.  Rational approximation
is used to generate an initial approximation, which is then improved to
full accuracy by two steps of Newton's method.  Code is a direct
translation of the erfinv m file in matlab version 2.0.
Author:  Gary L. Pavlis, Indiana University
Date:  February 1996
*/
  T x, z, num, dem; /*working variables */
  /* coefficients in rational expansion */
  T a[4] = {  T(0.886226899), T(-1.645349621),  T(0.914624893), T(-0.140543331) };
  T b[4] = { T(-2.118377725),  T(1.442710462), T(-0.329097515),  T(0.012229801) };
  T c[4] = { T(-1.970840454), T(-1.624906493),  T(3.429567803),  T(1.641345311) };
  T d[2] = {  T(3.543889200),  T(1.637067800) };
  T y_abs = std::abs(y);
  if(y_abs > 1.0) return std::numeric_limits<T>::quiet_NaN();
#ifdef _WIN32
  // error C2039: '_copysign': is not a member of 'std'
  if(y_abs == 1.0) return copysign(std::numeric_limits<T>::infinity(), y);
#else
  if(y_abs == 1.0) return std::copysign(std::numeric_limits<T>::infinity(), y);
#endif
  if(y_abs <= static_cast<T>(CENTRAL_RANGE)) {
    z = y * y;
    num = (((a[3]*z + a[2])*z + a[1])*z + a[0]);
    dem = ((((b[3]*z + b[2])*z + b[1])*z +b[0]) * z + static_cast<T>(1.0));
    x = y * num / dem;
  }
  else{
    z = std::sqrt(-std::log((static_cast<T>(1.0)-y_abs)/static_cast<T>(2.0)));
    num = ((c[3]*z + c[2])*z + c[1]) * z + c[0];
    dem = (d[1]*z + d[0])*z + static_cast<T>(1.0);
#ifdef _WIN32
    // error C2039: '_copysign': is not a member of 'std'
    x = copysign(num, y) / dem;
#else
    x = std::copysign(num, y) / dem;
#endif
  }
  /* Two steps of Newton-Raphson correction */
  x = x - (std::erf(x) - y) / ((static_cast<T>(2.0)/static_cast<T>(std::sqrt(c10::pi<double>)))*std::exp(-x*x));
  x = x - (std::erf(x) - y) / ((static_cast<T>(2.0)/static_cast<T>(std::sqrt(c10::pi<double>)))*std::exp(-x*x));

  return(x);
}

#undef CENTRAL_RANGE

/*
 * Note [3-Clause BSD License for the Cephes Math Library]
 * Code derived from implementations in the Cephes Math Library should mention its derivation and reference
 * this note (ex. 'This function is derived from the implementation of X in the Cephes Math Library. See note
 * [3-Clause BSD License for the Cephes Math Library]. The license is:
 * Copyright (c) 2018, Steven Moshier
 * All rights reserved.
 *
 * Redistribution and use in source and binary forms, with or without
 * modification, are permitted provided that the following conditions are met:
 * * Redistributions of source code must retain the above copyright
 * notice, this list of conditions and the following disclaimer.
 * * Redistributions in binary form must reproduce the above copyright
 * notice, this list of conditions and the following disclaimer in the
 * documentation and/or other materials provided with the distribution.
 * * Neither the name of the nor the
 * names of its contributors may be used to endorse or promote products
 * derived from this software without specific prior written permission.
 *
 * THIS SOFTWARE IS PROVIDED BY THE COPYRIGHT HOLDERS AND CONTRIBUTORS "AS IS" AND
 * ANY EXPRESS OR IMPLIED WARRANTIES, INCLUDING, BUT NOT LIMITED TO, THE IMPLIED
 * WARRANTIES OF MERCHANTABILITY AND FITNESS FOR A PARTICULAR PURPOSE ARE
 * DISCLAIMED. IN NO EVENT SHALL Steven Moshier BE LIABLE FOR ANY
 * DIRECT, INDIRECT, INCIDENTAL, SPECIAL, EXEMPLARY, OR CONSEQUENTIAL DAMAGES
 * (INCLUDING, BUT NOT LIMITED TO, PROCUREMENT OF SUBSTITUTE GOODS OR SERVICES;
 * LOSS OF USE, DATA, OR PROFITS; OR BUSINESS INTERRUPTION) HOWEVER CAUSED AND
 * ON ANY THEORY OF LIABILITY, WHETHER IN CONTRACT, STRICT LIABILITY, OR TORT
 * (INCLUDING NEGLIGENCE OR OTHERWISE) ARISING IN ANY WAY OUT OF THE USE OF THIS
 * SOFTWARE, EVEN IF ADVISED OF THE POSSIBILITY OF SUCH DAMAGE.
 */

/*
 * This function is derived from the implementation of the zeta function in the Cephes Math Library.
 * See note [3-Clause BSD License for the Cephes Math Library].
 */
static inline double zeta(double x, double q) {
  static double MACHEP = 1.11022302462515654042E-16;
  static double A[] = {
      12.0,
      -720.0,
      30240.0,
      -1209600.0,
      47900160.0,
      -1.8924375803183791606e9, /*1.307674368e12/691*/
      7.47242496e10,
      -2.950130727918164224e12, /*1.067062284288e16/3617*/
      1.1646782814350067249e14, /*5.109094217170944e18/43867*/
      -4.5979787224074726105e15, /*8.028576626982912e20/174611*/
      1.8152105401943546773e17, /*1.5511210043330985984e23/854513*/
      -7.1661652561756670113e18 /*1.6938241367317436694528e27/236364091*/
  };

  int i = 0;
  double a, b, k, s, t, w;
  if (x == 1.0) {
    return INFINITY;
  }

  if (x < 1.0) {
    return std::numeric_limits<double>::quiet_NaN();
  }

  if (q <= 0.0) {
    if (q == floor(q)) {
      return INFINITY;
    }
    if (x != floor(x)) {
      return std::numeric_limits<double>::quiet_NaN();
    }
  }

  s = std::pow(q, -x);
  a = q;
  i = 0;
  b = 0.0;
  while ((i < 9) || (a <= 9.0)) {
    i += 1;
    a += 1.0;
    b = std::pow(a, -x);
    s += b;
    if ((-MACHEP * s < b) && (b < MACHEP * s)) {
      return s;
    }
  };

  w = a;
  s += b * w / (x - 1.0);
  s -= 0.5 * b;
  a = 1.0;
  k = 0.0;
  for (int i = 0; i < 12; i++) {
    a *= x + k;
    b /= w;
    t = a * b / A[i];
    s = s + t;
    t = std::abs(t / s);
    if (t < MACHEP) {
      return s;
    }
    k += 1.0;
    a *= x + k;
    b /= w;
    k += 1.0;
  }
  return s;
}

static inline double polevl(double x, double *A, size_t len) {
  double result = 0;
  for (size_t i = 0; i <= len; i++) {
    result = result * x + A[i];
  }
  return result;
}

static inline float polevlf(float x, float *A, size_t len) {
  float result = 0;
  for (size_t i = 0; i <= len; i++) {
    result = result * x + A[i];
  }
  return result;
}

static inline double trigamma(double x) __ubsan_ignore_float_divide_by_zero__ {
  double sign = +1;
  double result = 0;
  if (x < 0.5) {
    sign = -1;
    const double sin_pi_x = sin(c10::pi<double> * x);
    result -= (c10::pi<double> * c10::pi<double>) / (sin_pi_x * sin_pi_x);
    x = 1 - x;
  }
  for (int i = 0; i < 6; ++i) {
    result += 1 / (x * x);
    x += 1;
  }
  const double ixx = 1 / (x*x);
  result += (1 + 1 / (2*x) + ixx * (1./6 - ixx * (1./30 - ixx * (1./42)))) / x;
  return sign * result;
}

static inline float trigamma(float x) __ubsan_ignore_float_divide_by_zero__ {
  float sign = +1;
  float result = 0;
  if (x < 0.5f) {
    sign = -1;
    const float sin_pi_x = sinf(c10::pi<float> * x);
    result -= (c10::pi<float> * c10::pi<float>) / (sin_pi_x * sin_pi_x);
    x = 1 - x;
  }
  for (int i = 0; i < 6; ++i) {
    result += 1 / (x * x);
    x += 1;
  }
  const float ixx = 1 / (x*x);
  result += (1 + 1 / (2*x) + ixx * (1.f/6 - ixx * (1.f/30 - ixx * (1.f/42)))) / x;
  return sign * result;
}

/*
 * This function is derived from the implementation of the digamma function in the Cephes Math Library.
 * See note [3-Clause BSD License for the Cephes Math Library].
 */
static inline double calc_digamma(double x) {
  // [C++ Standard Reference: Gamma Function] https://en.cppreference.com/w/cpp/numeric/math/tgamma
  static double PSI_10 = 2.25175258906672110764;
  if (x == 0) {
    // As per C++ standard for gamma related functions and SciPy,
    // If the argument is ±0, ±∞ is returned
    return std::copysign(INFINITY, -x);
  }

  bool x_is_integer = x == trunc(x);
  if (x < 0) {
    if (x_is_integer) {
      // As per C++ standard for gamma related functions and SciPy,
      // If the argument is a negative integer, NaN is returned
      return std::numeric_limits<double>::quiet_NaN();
    }
<<<<<<< HEAD
    return calc_digamma(1 - x) - c10::pi<double> / tan(c10::pi<double> * x);
=======
    // Extracts the fractional part of x as r, since tan(pi * r) is more numerically
    // accurate than tan(pi * x). While these operations are mathematically equivalent
    // since both x and r are in radians and tan() has a periodicity of pi, in practice
    // the computation of pi * x is a source of error (when |x| > 1).
    double q, r;
    r = std::modf(x, &q);
    return calc_digamma(1 - x) - c10::pi<double> / tan(c10::pi<double> * r);
>>>>>>> 8be5b1ca
  }

  // Push x to be >= 10
  double result = 0;
  while (x < 10) {
    result -= 1 / x;
    x += 1;
  }
  if (x == 10) {
    return result + PSI_10;
  }

  // Compute asymptotic digamma
  static double A[] = {
      8.33333333333333333333E-2,
      -2.10927960927960927961E-2,
      7.57575757575757575758E-3,
      -4.16666666666666666667E-3,
      3.96825396825396825397E-3,
      -8.33333333333333333333E-3,
      8.33333333333333333333E-2,
  };

  double y = 0;
  if (x < 1.0e17) {
    double z = 1.0 / (x * x);
    y = z * polevl(z, A, 6);
  }
  return result + log(x) - (0.5 / x) - y;
}

/*
 * This function is derived from the implementation of the digamma function in the Cephes Math Library.
 * See note [3-Clause BSD License for the Cephes Math Library].
 */
static inline float calc_digamma(float x) {
  // See [C++ Standard Reference: Gamma Function]
  static float PSI_10 = 2.25175258906672110764f;
  if (x == 0) {
    // As per C++ standard for gamma related functions and SciPy,
    // If the argument is ±0, ±∞ is returned
    return std::copysign(INFINITY, -x);
  }

  bool x_is_integer = x == truncf(x);
  if (x < 0) {
    if (x_is_integer) {
    // As per C++ standard for gamma related functions and SciPy,
    // If the argument is a negative integer, NaN is returned
      return std::numeric_limits<float>::quiet_NaN();
    }
<<<<<<< HEAD
    // Avoid rounding errors for `tan`'s input.
    // Those make a big difference at extreme values.
    float pi_over_tan_pi_x = (float)(c10::pi<double> / tan(c10::pi<double> * (double)x));
=======
    // Extracts the fractional part of x as r, since tan(pi * r) is more numerically
    // accurate than tan(pi * x). While these operations are mathematically equivalent
    // since both x and r are in radians and tan() has a periodicity of pi, in practice
    // the computation of pi * x is a source of error (when |x| > 1).
    double q, r;
    r = std::modf(x, &q);
    float pi_over_tan_pi_x = (float)(c10::pi<double> / tan(c10::pi<double> * r));
>>>>>>> 8be5b1ca
    return calc_digamma(1 - x) - pi_over_tan_pi_x;
  }

  // Push x to be >= 10
  float result = 0;
  while (x < 10) {
    result -= 1 / x;
    x += 1;
  }
  if (x == 10) {
    return result + PSI_10;
  }

  // Compute asymptotic digamma
  static float A[] = {
      8.33333333333333333333E-2f,
      -2.10927960927960927961E-2f,
      7.57575757575757575758E-3f,
      -4.16666666666666666667E-3f,
      3.96825396825396825397E-3f,
      -8.33333333333333333333E-3f,
      8.33333333333333333333E-2f,
  };

  float y = 0;
  if (x < 1.0e17f) {
    float z = 1 / (x * x);
    y = z * polevlf(z, A, 6);
  }
  return result + logf(x) - (0.5f / x) - y;
}

static inline double calc_polygamma(int64_t n, double x) {
  // already blocked if n <= 1
  return ((n % 2) ? 1.0 : -1.0) * std::exp(lgamma(double(n) + 1.0)) *
      zeta(double(n + 1), x);
}

static inline float calc_polygamma(int64_t n, float x) {
  // already blocked if n <= 1
  return ((n % 2) ? 1.0f : -1.0f) * std::exp(lgamma(double(n) + 1.0)) *
      zeta(double(n + 1), x);
}

// regularized lower incomplete gamma
// the regularized lower, upper incomplete gamma, as well as their
// helper functions follow SciPy's implementation

/* References
 * [igam1] "The Digital Library of Mathematical Functions", dlmf.nist.gov
 * [igam2] Maddock et. al., "Incomplete Gamma Functions",
 *     https://www.boost.org/doc/libs/1_61_0/libs/math/doc/html/math_toolkit/sf_gamma/igamma.html
 */

/*
 * This implementation of the regularized incomplete gamma functions and
 * their helper functions are derived from the implementation of SciPy's
 * gammainc, Cephes's igam and igamc, and Boost's Lanczos approximations.
 * See NOTICE for the licenses.
 */
template <typename scalar_t>
static scalar_t ratevl(scalar_t x, const scalar_t num[], int64_t M,
    const scalar_t denom[], int64_t N) {
  // evaluating rational function, i.e., the ratio of two polynomials
  // the coefficients for numerator are given by `num` while coeffs for
  // denumerator are given by `denom`

  int64_t i, dir;
  scalar_t y, num_ans, denom_ans;
  scalar_t absx = std::fabs(x);
  const scalar_t *p;

  if (absx > 1) {
    /* Evaluate as a polynomial in 1/x. */
    dir = -1;
    p = num + M;
    y = 1 / x;
  }
  else {
    dir = 1;
    p = num;
    y = x;
  }

  /* Evaluate the numerator */
  num_ans = *p;
  p += dir;
  for (i = 1; i <= M; i++) {
    num_ans = num_ans * y + *p;
    p += dir;
  }
  /* Evaluate the denominator */
  if (absx > 1) {
    p = denom + N;
  }
  else {
    p = denom;
  }

  denom_ans = *p;
  p += dir;
  for (i = 1; i <= N; i++) {
    denom_ans = denom_ans * y + *p;
    p += dir;
  }
  if (absx > 1) {
    i = N - M;
    return std::pow(x, i) * num_ans / denom_ans;
  }
  else {
    return num_ans / denom_ans;
  }
}

// SciPy's lanczos implementation is taken from Boost
/* (C) Copyright John Maddock 2006.
 * Use, modification and distribution are subject to the
 * Boost Software License, Version 1.0. See
 * https://www.boost.org/LICENSE_1_0.txt or see NOTICE.
 */
template <typename scalar_t>
static scalar_t lanczos_sum_expg_scaled(scalar_t x) {
  // lanczos approximation
  static const scalar_t lanczos_sum_expg_scaled_num[13] = {
    0.006061842346248906525783753964555936883222,
    0.5098416655656676188125178644804694509993,
    19.51992788247617482847860966235652136208,
    449.9445569063168119446858607650988409623,
    6955.999602515376140356310115515198987526,
    75999.29304014542649875303443598909137092,
    601859.6171681098786670226533699352302507,
    3481712.15498064590882071018964774556468,
    14605578.08768506808414169982791359218571,
    43338889.32467613834773723740590533316085,
    86363131.28813859145546927288977868422342,
    103794043.1163445451906271053616070238554,
    56906521.91347156388090791033559122686859
  };
  static const scalar_t lanczos_sum_expg_scaled_denom[13] = {
    1.,
    66.,
    1925.,
    32670.,
    357423.,
    2637558.,
    13339535.,
    45995730.,
    105258076.,
    150917976.,
    120543840.,
    39916800.,
    0.
  };
  return ratevl(x, lanczos_sum_expg_scaled_num,
      sizeof(lanczos_sum_expg_scaled_num) / sizeof(lanczos_sum_expg_scaled_num[0]) - 1,
      lanczos_sum_expg_scaled_denom,
      sizeof(lanczos_sum_expg_scaled_denom) / sizeof(lanczos_sum_expg_scaled_denom[0]) - 1);
}

template <typename scalar_t>
static scalar_t _igam_helper_fac(scalar_t a, scalar_t x) {
  // compute x^a * exp(-a) / gamma(a)
  // corrected from (15) and (16) in [igam2] by replacing exp(x - a) with
  // exp(a - x).

  scalar_t ax, fac, res, num, numfac;
  static scalar_t MAXLOG = std::is_same<scalar_t,double>::value ?
    7.09782712893383996843E2 : 88.72283905206835;
  static scalar_t EXP1 = 2.718281828459045;
  static scalar_t lanczos_g = 6.024680040776729583740234375;

  if (std::fabs(a - x) > 0.4 * std::fabs(a)) {
    ax = a * std::log(x) - x - std::lgamma(a);
    if (ax < -MAXLOG) {
      return 0.0;
    }
    return std::exp(ax);
  }

  fac = a + lanczos_g - 0.5;
  res = std::sqrt(fac / EXP1) / lanczos_sum_expg_scaled(a);

  if ((a < 200) && (x < 200)) {
    res *= std::exp(a - x) * std::pow(x / fac, a);
  }
  else {
    num = x - a - lanczos_g + 0.5;
    numfac = num / fac;
    res *= std::exp(a * (std::log1p(numfac) - numfac) + x * (0.5 - lanczos_g) / fac);
  }
  return res;
}

template <typename scalar_t>
static scalar_t _igam_helper_series(scalar_t a, scalar_t x) {
  // Compute igam using DLMF 8.11.4. [igam1]
  static scalar_t MACHEP = std::is_same<scalar_t, double>::value ?
    1.11022302462515654042E-16 : 5.9604644775390625E-8;
  static int MAXITER = 2000;

  int i;
  scalar_t ans, ax, c, r;

  ax = _igam_helper_fac(a, x);
  if (ax == 0.0) {
    return 0.0;
  }

  /* power series */
  r = a;
  c = 1.0;
  ans = 1.0;

  for (i = 0; i < MAXITER; i++) {
    r += 1.0;
    c *= x / r;
    ans += c;
    if (c <= MACHEP * ans) {
      break;
    }
  }
  return (ans * ax / a);
}

template <typename scalar_t>
static scalar_t _igamc_helper_series(scalar_t a, scalar_t x) {
  // Compute igamc using DLMF 8.7.3 [igam1]. This is related to the series in
  // _igam_helper_series but extra care is taken to avoid cancellation.

  int n;
  scalar_t fac = 1;
  scalar_t sum = 0;
  scalar_t term, logx;
  static scalar_t MAXITER = 2000;
  static scalar_t MACHEP = std::is_same<scalar_t, double>::value ?
    1.11022302462515654042E-16 : 5.9604644775390625E-8;

  for (n = 1; n < MAXITER; n++) {
    fac *= -x / n;
    term = fac / (a + n);
    sum += term;
    if (std::fabs(term) <= MACHEP * std::fabs(sum)) {
        break;
    }
  }

  logx = std::log(x);
  term = -std::expm1(a * logx - std::lgamma(1+a));
  return term - std::exp(a * logx - std::lgamma(a)) * sum;
}

template <typename scalar_t>
static scalar_t _igam_helper_asymptotic_series(scalar_t a, scalar_t x, bool igam) {
  // Compute igam/igamc using DLMF 8.12.3/8.12.4 [igam1]
  static const scalar_t d[25][25] =
    {{-3.3333333333333333e-1, 8.3333333333333333e-2, -1.4814814814814815e-2,
      1.1574074074074074e-3, 3.527336860670194e-4, -1.7875514403292181e-4,
      3.9192631785224378e-5, -2.1854485106799922e-6, -1.85406221071516e-6,
      8.296711340953086e-7, -1.7665952736826079e-7, 6.7078535434014986e-9,
      1.0261809784240308e-8, -4.3820360184533532e-9, 9.1476995822367902e-10,
      -2.551419399494625e-11, -5.8307721325504251e-11, 2.4361948020667416e-11,
      -5.0276692801141756e-12, 1.1004392031956135e-13, 3.3717632624009854e-13,
      -1.3923887224181621e-13, 2.8534893807047443e-14, -5.1391118342425726e-16,
      -1.9752288294349443e-15},
    {-1.8518518518518519e-3, -3.4722222222222222e-3, 2.6455026455026455e-3,
      -9.9022633744855967e-4, 2.0576131687242798e-4, -4.0187757201646091e-7,
      -1.8098550334489978e-5, 7.6491609160811101e-6, -1.6120900894563446e-6,
      4.6471278028074343e-9, 1.378633446915721e-7, -5.752545603517705e-8,
      1.1951628599778147e-8, -1.7543241719747648e-11, -1.0091543710600413e-9,
      4.1627929918425826e-10, -8.5639070264929806e-11, 6.0672151016047586e-14,
      7.1624989648114854e-12, -2.9331866437714371e-12, 5.9966963656836887e-13,
      -2.1671786527323314e-16, -4.9783399723692616e-14, 2.0291628823713425e-14,
      -4.13125571381061e-15},
    {4.1335978835978836e-3, -2.6813271604938272e-3, 7.7160493827160494e-4,
      2.0093878600823045e-6, -1.0736653226365161e-4, 5.2923448829120125e-5,
      -1.2760635188618728e-5, 3.4235787340961381e-8, 1.3721957309062933e-6,
      -6.298992138380055e-7, 1.4280614206064242e-7, -2.0477098421990866e-10,
      -1.4092529910867521e-8, 6.228974084922022e-9, -1.3670488396617113e-9,
      9.4283561590146782e-13, 1.2872252400089318e-10, -5.5645956134363321e-11,
      1.1975935546366981e-11, -4.1689782251838635e-15, -1.0940640427884594e-12,
      4.6622399463901357e-13, -9.905105763906906e-14, 1.8931876768373515e-17,
      8.8592218725911273e-15},
    {6.4943415637860082e-4, 2.2947209362139918e-4, -4.6918949439525571e-4,
      2.6772063206283885e-4, -7.5618016718839764e-5, -2.3965051138672967e-7,
      1.1082654115347302e-5, -5.6749528269915966e-6, 1.4230900732435884e-6,
      -2.7861080291528142e-11, -1.6958404091930277e-7, 8.0994649053880824e-8,
      -1.9111168485973654e-8, 2.3928620439808118e-12, 2.0620131815488798e-9,
      -9.4604966618551322e-10, 2.1541049775774908e-10, -1.388823336813903e-14,
      -2.1894761681963939e-11, 9.7909989511716851e-12, -2.1782191880180962e-12,
      6.2088195734079014e-17, 2.126978363279737e-13, -9.3446887915174333e-14,
      2.0453671226782849e-14},
    {-8.618882909167117e-4, 7.8403922172006663e-4, -2.9907248030319018e-4,
      -1.4638452578843418e-6, 6.6414982154651222e-5, -3.9683650471794347e-5,
      1.1375726970678419e-5, 2.5074972262375328e-10, -1.6954149536558306e-6,
      8.9075075322053097e-7, -2.2929348340008049e-7, 2.956794137544049e-11,
      2.8865829742708784e-8, -1.4189739437803219e-8, 3.4463580499464897e-9,
      -2.3024517174528067e-13, -3.9409233028046405e-10, 1.8602338968504502e-10,
      -4.356323005056618e-11, 1.2786001016296231e-15, 4.6792750266579195e-12,
      -2.1492464706134829e-12, 4.9088156148096522e-13, -6.3385914848915603e-18,
      -5.0453320690800944e-14},
    {-3.3679855336635815e-4, -6.9728137583658578e-5, 2.7727532449593921e-4,
      -1.9932570516188848e-4, 6.7977804779372078e-5, 1.419062920643967e-7,
      -1.3594048189768693e-5, 8.0184702563342015e-6, -2.2914811765080952e-6,
      -3.252473551298454e-10, 3.4652846491085265e-7, -1.8447187191171343e-7,
      4.8240967037894181e-8, -1.7989466721743515e-14, -6.3061945000135234e-9,
      3.1624176287745679e-9, -7.8409242536974293e-10, 5.1926791652540407e-15,
      9.3589442423067836e-11, -4.5134262161632782e-11, 1.0799129993116827e-11,
      -3.661886712685252e-17, -1.210902069055155e-12, 5.6807435849905643e-13,
      -1.3249659916340829e-13},
    {5.3130793646399222e-4, -5.9216643735369388e-4, 2.7087820967180448e-4,
      7.9023532326603279e-7, -8.1539693675619688e-5, 5.6116827531062497e-5,
      -1.8329116582843376e-5, -3.0796134506033048e-9, 3.4651553688036091e-6,
      -2.0291327396058604e-6, 5.7887928631490037e-7, 2.338630673826657e-13,
      -8.8286007463304835e-8, 4.7435958880408128e-8, -1.2545415020710382e-8,
      8.6496488580102925e-14, 1.6846058979264063e-9, -8.5754928235775947e-10,
      2.1598224929232125e-10, -7.6132305204761539e-16, -2.6639822008536144e-11,
      1.3065700536611057e-11, -3.1799163902367977e-12, 4.7109761213674315e-18,
      3.6902800842763467e-13},
    {3.4436760689237767e-4, 5.1717909082605922e-5, -3.3493161081142236e-4,
      2.812695154763237e-4, -1.0976582244684731e-4, -1.2741009095484485e-7,
      2.7744451511563644e-5, -1.8263488805711333e-5, 5.7876949497350524e-6,
      4.9387589339362704e-10, -1.0595367014026043e-6, 6.1667143761104075e-7,
      -1.7562973359060462e-7, -1.2974473287015439e-12, 2.695423606288966e-8,
      -1.4578352908731271e-8, 3.887645959386175e-9, -3.8810022510194121e-17,
      -5.3279941738772867e-10, 2.7437977643314845e-10, -6.9957960920705679e-11,
      2.5899863874868481e-17, 8.8566890996696381e-12, -4.403168815871311e-12,
      1.0865561947091654e-12},
    {-6.5262391859530942e-4, 8.3949872067208728e-4, -4.3829709854172101e-4,
      -6.969091458420552e-7, 1.6644846642067548e-4, -1.2783517679769219e-4,
      4.6299532636913043e-5, 4.5579098679227077e-9, -1.0595271125805195e-5,
      6.7833429048651666e-6, -2.1075476666258804e-6, -1.7213731432817145e-11,
      3.7735877416110979e-7, -2.1867506700122867e-7, 6.2202288040189269e-8,
      6.5977038267330006e-16, -9.5903864974256858e-9, 5.2132144922808078e-9,
      -1.3991589583935709e-9, 5.382058999060575e-16, 1.9484714275467745e-10,
      -1.0127287556389682e-10, 2.6077347197254926e-11, -5.0904186999932993e-18,
      -3.3721464474854592e-12},
    {-5.9676129019274625e-4, -7.2048954160200106e-5, 6.7823088376673284e-4,
      -6.4014752602627585e-4, 2.7750107634328704e-4, 1.8197008380465151e-7,
      -8.4795071170685032e-5, 6.105192082501531e-5, -2.1073920183404862e-5,
      -8.8585890141255994e-10, 4.5284535953805377e-6, -2.8427815022504408e-6,
      8.7082341778646412e-7, 3.6886101871706965e-12, -1.5344695190702061e-7,
      8.862466778790695e-8, -2.5184812301826817e-8, -1.0225912098215092e-14,
      3.8969470758154777e-9, -2.1267304792235635e-9, 5.7370135528051385e-10,
      -1.887749850169741e-19, -8.0931538694657866e-11, 4.2382723283449199e-11,
      -1.1002224534207726e-11},
    {1.3324454494800656e-3, -1.9144384985654775e-3, 1.1089369134596637e-3,
      9.932404122642299e-7, -5.0874501293093199e-4, 4.2735056665392884e-4,
      -1.6858853767910799e-4, -8.1301893922784998e-9, 4.5284402370562147e-5,
      -3.127053674781734e-5, 1.044986828530338e-5, 4.8435226265680926e-11,
      -2.1482565873456258e-6, 1.329369701097492e-6, -4.0295693092101029e-7,
      -1.7567877666323291e-13, 7.0145043163668257e-8, -4.040787734999483e-8,
      1.1474026743371963e-8, 3.9642746853563325e-18, -1.7804938269892714e-9,
      9.7480262548731646e-10, -2.6405338676507616e-10, 5.794875163403742e-18,
      3.7647749553543836e-11},
    {1.579727660730835e-3, 1.6251626278391582e-4, -2.0633421035543276e-3,
      2.1389686185689098e-3, -1.0108559391263003e-3, -3.9912705529919201e-7,
      3.6235025084764691e-4, -2.8143901463712154e-4, 1.0449513336495887e-4,
      2.1211418491830297e-9, -2.5779417251947842e-5, 1.7281818956040463e-5,
      -5.6413773872904282e-6, -1.1024320105776174e-11, 1.1223224418895175e-6,
      -6.8693396379526735e-7, 2.0653236975414887e-7, 4.6714772409838506e-14,
      -3.5609886164949055e-8, 2.0470855345905963e-8, -5.8091738633283358e-9,
      -1.332821287582869e-16, 9.0354604391335133e-10, -4.9598782517330834e-10,
      1.3481607129399749e-10},
    {-4.0725121195140166e-3, 6.4033628338080698e-3, -4.0410161081676618e-3,
      -2.183732802866233e-6, 2.1740441801254639e-3, -1.9700440518418892e-3,
      8.3595469747962458e-4, 1.9445447567109655e-8, -2.5779387120421696e-4,
      1.9009987368139304e-4, -6.7696499937438965e-5, -1.4440629666426572e-10,
      1.5712512518742269e-5, -1.0304008744776893e-5, 3.304517767401387e-6,
      7.9829760242325709e-13, -6.4097794149313004e-7, 3.8894624761300056e-7,
      -1.1618347644948869e-7, -2.816808630596451e-15, 1.9878012911297093e-8,
      -1.1407719956357511e-8, 3.2355857064185555e-9, 4.1759468293455945e-20,
      -5.0423112718105824e-10},
    {-5.9475779383993003e-3, -5.4016476789260452e-4, 8.7910413550767898e-3,
      -9.8576315587856125e-3, 5.0134695031021538e-3, 1.2807521786221875e-6,
      -2.0626019342754683e-3, 1.7109128573523058e-3, -6.7695312714133799e-4,
      -6.9011545676562133e-9, 1.8855128143995902e-4, -1.3395215663491969e-4,
      4.6263183033528039e-5, 4.0034230613321351e-11, -1.0255652921494033e-5,
      6.612086372797651e-6, -2.0913022027253008e-6, -2.0951775649603837e-13,
      3.9756029041993247e-7, -2.3956211978815887e-7, 7.1182883382145864e-8,
      8.925574873053455e-16, -1.2101547235064676e-8, 6.9350618248334386e-9,
      -1.9661464453856102e-9},
    {1.7402027787522711e-2, -2.9527880945699121e-2, 2.0045875571402799e-2,
      7.0289515966903407e-6, -1.2375421071343148e-2, 1.1976293444235254e-2,
      -5.4156038466518525e-3, -6.3290893396418616e-8, 1.8855118129005065e-3,
      -1.473473274825001e-3, 5.5515810097708387e-4, 5.2406834412550662e-10,
      -1.4357913535784836e-4, 9.9181293224943297e-5, -3.3460834749478311e-5,
      -3.5755837291098993e-12, 7.1560851960630076e-6, -4.5516802628155526e-6,
      1.4236576649271475e-6, 1.8803149082089664e-14, -2.6623403898929211e-7,
      1.5950642189595716e-7, -4.7187514673841102e-8, -6.5107872958755177e-17,
      7.9795091026746235e-9},
    {3.0249124160905891e-2, 2.4817436002649977e-3, -4.9939134373457022e-2,
      5.9915643009307869e-2, -3.2483207601623391e-2, -5.7212968652103441e-6,
      1.5085251778569354e-2, -1.3261324005088445e-2, 5.5515262632426148e-3,
      3.0263182257030016e-8, -1.7229548406756723e-3, 1.2893570099929637e-3,
      -4.6845138348319876e-4, -1.830259937893045e-10, 1.1449739014822654e-4,
      -7.7378565221244477e-5, 2.5625836246985201e-5, 1.0766165333192814e-12,
      -5.3246809282422621e-6, 3.349634863064464e-6, -1.0381253128684018e-6,
      -5.608909920621128e-15, 1.9150821930676591e-7, -1.1418365800203486e-7,
      3.3654425209171788e-8},
    {-9.9051020880159045e-2, 1.7954011706123486e-1, -1.2989606383463778e-1,
      -3.1478872752284357e-5, 9.0510635276848131e-2, -9.2828824411184397e-2,
      4.4412112839877808e-2, 2.7779236316835888e-7, -1.7229543805449697e-2,
      1.4182925050891573e-2, -5.6214161633747336e-3, -2.39598509186381e-9,
      1.6029634366079908e-3, -1.1606784674435773e-3, 4.1001337768153873e-4,
      1.8365800754090661e-11, -9.5844256563655903e-5, 6.3643062337764708e-5,
      -2.076250624489065e-5, -1.1806020912804483e-13, 4.2131808239120649e-6,
      -2.6262241337012467e-6, 8.0770620494930662e-7, 6.0125912123632725e-16,
      -1.4729737374018841e-7},
    {-1.9994542198219728e-1, -1.5056113040026424e-2, 3.6470239469348489e-1,
      -4.6435192311733545e-1, 2.6640934719197893e-1, 3.4038266027147191e-5,
      -1.3784338709329624e-1, 1.276467178337056e-1, -5.6213828755200985e-2,
      -1.753150885483011e-7, 1.9235592956768113e-2, -1.5088821281095315e-2,
      5.7401854451350123e-3, 1.0622382710310225e-9, -1.5335082692563998e-3,
      1.0819320643228214e-3, -3.7372510193945659e-4, -6.6170909729031985e-12,
      8.4263617380909628e-5, -5.5150706827483479e-5, 1.7769536448348069e-5,
      3.8827923210205533e-14, -3.53513697488768e-6, 2.1865832130045269e-6,
      -6.6812849447625594e-7},
    {7.2438608504029431e-1, -1.3918010932653375, 1.0654143352413968,
      1.876173868950258e-4, -8.2705501176152696e-1, 8.9352433347828414e-1,
      -4.4971003995291339e-1, -1.6107401567546652e-6, 1.9235590165271091e-1,
      -1.6597702160042609e-1, 6.8882222681814333e-2, 1.3910091724608687e-8,
      -2.146911561508663e-2, 1.6228980898865892e-2, -5.9796016172584256e-3,
      -1.1287469112826745e-10, 1.5167451119784857e-3, -1.0478634293553899e-3,
      3.5539072889126421e-4, 8.1704322111801517e-13, -7.7773013442452395e-5,
      5.0291413897007722e-5, -1.6035083867000518e-5, 1.2469354315487605e-14,
      3.1369106244517615e-6},
    {1.6668949727276811, 1.165462765994632e-1, -3.3288393225018906,
      4.4692325482864037, -2.6977693045875807, -2.600667859891061e-4,
      1.5389017615694539, -1.4937962361134612, 6.8881964633233148e-1,
      1.3077482004552385e-6, -2.5762963325596288e-1, 2.1097676102125449e-1,
      -8.3714408359219882e-2, -7.7920428881354753e-9, 2.4267923064833599e-2,
      -1.7813678334552311e-2, 6.3970330388900056e-3, 4.9430807090480523e-11,
      -1.5554602758465635e-3, 1.0561196919903214e-3, -3.5277184460472902e-4,
      9.3002334645022459e-14, 7.5285855026557172e-5, -4.8186515569156351e-5,
      1.5227271505597605e-5},
    {-6.6188298861372935, 1.3397985455142589e+1, -1.0789350606845146e+1,
      -1.4352254537875018e-3, 9.2333694596189809, -1.0456552819547769e+1,
      5.5105526029033471, 1.2024439690716742e-5, -2.5762961164755816,
      2.3207442745387179, -1.0045728797216284, -1.0207833290021914e-7,
      3.3975092171169466e-1, -2.6720517450757468e-1, 1.0235252851562706e-1,
      8.4329730484871625e-10, -2.7998284958442595e-2, 2.0066274144976813e-2,
      -7.0554368915086242e-3, 1.9402238183698188e-12, 1.6562888105449611e-3,
      -1.1082898580743683e-3, 3.654545161310169e-4, -5.1290032026971794e-11,
      -7.6340103696869031e-5},
    {-1.7112706061976095e+1, -1.1208044642899116, 3.7131966511885444e+1,
      -5.2298271025348962e+1, 3.3058589696624618e+1, 2.4791298976200222e-3,
      -2.061089403411526e+1, 2.088672775145582e+1, -1.0045703956517752e+1,
      -1.2238783449063012e-5, 4.0770134274221141, -3.473667358470195,
      1.4329352617312006, 7.1359914411879712e-8, -4.4797257159115612e-1,
      3.4112666080644461e-1, -1.2699786326594923e-1, -2.8953677269081528e-10,
      3.3125776278259863e-2, -2.3274087021036101e-2, 8.0399993503648882e-3,
      -1.177805216235265e-9, -1.8321624891071668e-3, 1.2108282933588665e-3,
      -3.9479941246822517e-4},
    {7.389033153567425e+1, -1.5680141270402273e+2, 1.322177542759164e+2,
      1.3692876877324546e-2, -1.2366496885920151e+2, 1.4620689391062729e+2,
      -8.0365587724865346e+1, -1.1259851148881298e-4, 4.0770132196179938e+1,
      -3.8210340013273034e+1, 1.719522294277362e+1, 9.3519707955168356e-7,
      -6.2716159907747034, 5.1168999071852637, -2.0319658112299095,
      -4.9507215582761543e-9, 5.9626397294332597e-1, -4.4220765337238094e-1,
      1.6079998700166273e-1, -2.4733786203223402e-8, -4.0307574759979762e-2,
      2.7849050747097869e-2, -9.4751858992054221e-3, 6.419922235909132e-6,
      2.1250180774699461e-3},
    {2.1216837098382522e+2, 1.3107863022633868e+1, -4.9698285932871748e+2,
      7.3121595266969204e+2, -4.8213821720890847e+2, -2.8817248692894889e-2,
      3.2616720302947102e+2, -3.4389340280087117e+2, 1.7195193870816232e+2,
      1.4038077378096158e-4, -7.52594195897599e+1, 6.651969984520934e+1,
      -2.8447519748152462e+1, -7.613702615875391e-7, 9.5402237105304373,
      -7.5175301113311376, 2.8943997568871961, -4.6612194999538201e-7,
      -8.0615149598794088e-1, 5.8483006570631029e-1, -2.0845408972964956e-1,
      1.4765818959305817e-4, 5.1000433863753019e-2, -3.3066252141883665e-2,
      1.5109265210467774e-2},
    {-9.8959643098322368e+2, 2.1925555360905233e+3, -1.9283586782723356e+3,
      -1.5925738122215253e-1, 1.9569985945919857e+3, -2.4072514765081556e+3,
      1.3756149959336496e+3, 1.2920735237496668e-3, -7.525941715948055e+2,
      7.3171668742208716e+2, -3.4137023466220065e+2, -9.9857390260608043e-6,
      1.3356313181291573e+2, -1.1276295161252794e+2, 4.6310396098204458e+1,
      -7.9237387133614756e-6, -1.4510726927018646e+1, 1.1111771248100563e+1,
      -4.1690817945270892, 3.1008219800117808e-3, 1.1220095449981468,
      -7.6052379926149916e-1, 3.6262236505085254e-1, 2.216867741940747e-1,
      4.8683443692930507e-1}};

  int k, n, sgn;
  int maxpow = 0;
  static scalar_t MACHEP = std::is_same<scalar_t, double>::value ?
    1.11022302462515654042E-16 : 5.9604644775390625E-8;
  scalar_t lambda = x / a;
  scalar_t sigma = (x - a) / a;
  scalar_t eta, res, ck, ckterm, term, absterm;
  scalar_t absoldterm = INFINITY;
  scalar_t etapow[25] = {1};
  scalar_t sum = 0;
  scalar_t afac = 1;

  if (igam) {
    sgn = -1;
  }
  else {
    sgn = 1;
  }

  if (lambda > 1) {
    eta = std::sqrt(-2 * (std::log1p(sigma) - sigma));
  }
  else if (lambda < 1) {
    eta = -std::sqrt(-2 * (std::log1p(sigma) - sigma));
  }
  else {
    eta = 0;
  }
  res = 0.5 * std::erfc(sgn * eta * std::sqrt(a / 2));

  for (k = 0; k < 25; k++) {
    ck = d[k][0];
    for (n = 1; n < 25; n++) {
      if (n > maxpow) {
        etapow[n] = eta * etapow[n-1];
        maxpow += 1;
      }
      ckterm = d[k][n]*etapow[n];
      ck += ckterm;
      if (std::fabs(ckterm) < MACHEP * std::fabs(ck)) {
        break;
      }
    }
    term = ck * afac;
    absterm = std::fabs(term);
    if (absterm > absoldterm) {
      break;
    }
    sum += term;
    if (absterm < MACHEP * std::fabs(sum)) {
      break;
    }
    absoldterm = absterm;
    afac /= a;
  }
  res += sgn * std::exp(-0.5 * a * eta * eta) * sum / std::sqrt(2 * c10::pi<float> * a);

  return res;
}

template <typename scalar_t>
static scalar_t _igamc_helper_continued_fraction(scalar_t a, scalar_t x) {
  // Compute igamc using DLMF 8.9.2. [igam1]
  int i;
  scalar_t ans, ax, c, yc, r, t, y, z;
  scalar_t pk, pkm1, pkm2, qk, qkm1, qkm2;
  int MAXITER = 2000;
  static scalar_t MACHEP = std::is_same<scalar_t, double>::value ?
    1.11022302462515654042E-16 : 5.9604644775390625E-8;
  static scalar_t BIG = std::is_same<scalar_t,double>::value ?
    4.503599627370496e15 : 16777216.;
  static scalar_t BIGINV = std::is_same<scalar_t,double>::value ?
    2.22044604925031308085e-16 : 5.9604644775390625E-8;

  ax = _igam_helper_fac(a, x);
  if (ax == 0.0) {
    return 0.0;
  }

  /* continued fraction */
  y = 1.0 - a;
  z = x + y + 1.0;
  c = 0.0;
  pkm2 = 1.0;
  qkm2 = x;
  pkm1 = x + 1.0;
  qkm1 = z * x;
  ans = pkm1 / qkm1;

  for (i = 0; i < MAXITER; i++) {
    c += 1.0;
    y += 1.0;
    z += 2.0;
    yc = y * c;
    pk = pkm1 * z - pkm2 * yc;
    qk = qkm1 * z - qkm2 * yc;
    if (qk != 0) {
      r = pk / qk;
      t = std::fabs((ans - r) / r);
      ans = r;
    }
    else {
      t = 1.0;
    }
    pkm2 = pkm1;
    pkm1 = pk;
    qkm2 = qkm1;
    qkm1 = qk;
    if (std::fabs(pk) > BIG) {
      pkm2 *= BIGINV;
      pkm1 *= BIGINV;
      qkm2 *= BIGINV;
      qkm1 *= BIGINV;
    }
    if (t <= MACHEP) {
      break;
    }
  }
  return ans * ax;
}

template <typename scalar_t>
static inline scalar_t calc_igammac(scalar_t a, scalar_t x) {
  /* the calculation of the regularized upper incomplete gamma function
   * is done differently based on the values of a and x:
   * - if x and/or a is at the boundary of defined region, then assign the
   *   result at the boundary
   * - if a is large and a ~ x, then using Uniform Asymptotic Expansions for
   *   Large Parameter (see DLMF 8.12.4 [igam1])
   * - if x > 1.1 and x < a, using the substraction from the regularized lower
   *   incomplete gamma
   * - otherwise, calculate the series from [igam2] eq (5)
   */
  scalar_t absxma_a;

  static scalar_t SMALL = 20.0;
  static scalar_t LARGE = 200.0;
  static scalar_t SMALLRATIO = 0.3;
  static scalar_t LARGERATIO = 4.5;

  // note that in SciPy, a and x are non-negative, with exclusive 0s (i.e.,
  // at most 1 of them can be 0), where igammac(0, x) = 0.0 iff x > 0.
  if ((x < 0) || (a < 0)) {
    // out of defined-region of the function
    return std::numeric_limits<scalar_t>::quiet_NaN();
  }
  else if (a == 0) {
    if (x > 0) {
      return 0.0;
    }
    else {
      return std::numeric_limits<scalar_t>::quiet_NaN();
    }
  }
  else if (x == 0) {
    return 1.0;
  }
  else if (std::isinf(a)) {
    if (std::isinf(x)) {
      return std::numeric_limits<scalar_t>::quiet_NaN();
    }
    return 1.0;
  }
  else if (std::isinf(x)) {
    return 0.0;
  }

  absxma_a = std::fabs(x - a) / a;
  if ((a > SMALL) && (a < LARGE) && (absxma_a < SMALLRATIO)) {
     return _igam_helper_asymptotic_series(a, x, 0);
  }
  else if ((a > LARGE) && (absxma_a < LARGERATIO / std::sqrt(a))) {
     return _igam_helper_asymptotic_series(a, x, 0);
  }

  if (x > 1.1) {
    if (x < a) {
      return 1.0 - _igam_helper_series(a, x);
    }
    else {
      return _igamc_helper_continued_fraction(a, x);
    }
  }
  else if (x <= 0.5) {
    if (-0.4 / std::log(x) < a) {
      return 1.0 - _igam_helper_series(a, x);
    }
    else {
      return _igamc_helper_series(a, x);
    }
  }
  else {
    if (x * 1.1 < a) {
      return 1.0 - _igam_helper_series(a, x);
    }
    else {
      return _igamc_helper_series(a, x);
    }
  }
}

template <typename scalar_t>
static inline scalar_t calc_igamma(scalar_t a, scalar_t x) {
  /* the calculation of the regularized lower incomplete gamma function
   * is done differently based on the values of a and x:
   * - if x and/or a is at the boundary of defined region, then assign the
   *   result at the boundary
   * - if a is large and a ~ x, then using Uniform Asymptotic Expansions for
   *   Large Parameter (see DLMF 8.12.3 [igam1])
   * - if x > 1 and x > a, using the substraction from the regularized upper
   *   incomplete gamma
   * - otherwise, calculate the series from [igam2] eq (4)
   */
  scalar_t absxma_a;
  static scalar_t SMALL = 20.0;
  static scalar_t LARGE = 200.0;
  static scalar_t SMALLRATIO = 0.3;
  static scalar_t LARGERATIO = 4.5;

  // boundary values following SciPy
  // note that in SciPy, a and x are non-negative, with exclusive 0s (i.e.,
  // at most 1 of them can be 0), where igamma(0, x) = 1.0 iff x > 0.
  if ((x < 0) || (a < 0)) {
    // out of defined-region of the function
    return std::numeric_limits<scalar_t>::quiet_NaN();
  }
  else if (a == 0) {
    if (x > 0) {
      return 1.0;
    }
    else {
      return std::numeric_limits<scalar_t>::quiet_NaN();
    }
  }
  else if (x == 0) {
    return 0.0; // zero integration limit
  }
  else if (std::isinf(a)) {
    if (std::isinf(x)) {
      return std::numeric_limits<scalar_t>::quiet_NaN();
    }
    return 0.0;
  }
  else if (std::isinf(x)) {
    return 1.0;
  }

  /* Asymptotic regime where a ~ x. See [igam2] */
  absxma_a = std::fabs(x - a) / a;
  if ((a > SMALL) && (a < LARGE) && (absxma_a < SMALLRATIO)) {
    return _igam_helper_asymptotic_series(a, x, 1);
  }
  else if ((a > LARGE) && (absxma_a < LARGERATIO / std::sqrt(a))) {
    return _igam_helper_asymptotic_series(a, x, 1);
  }

  if ((x > 1.0) && (x > a)) {
    return 1.0 - calc_igammac(a, x);
  }

  return _igam_helper_series(a, x);
}

template <>
C10_UNUSED c10::BFloat16 calc_igamma<c10::BFloat16>(c10::BFloat16 a, c10::BFloat16 x) {
  return calc_igamma<float>(float(a), float(x));
}

template <>
C10_UNUSED c10::Half calc_igamma<c10::Half>(c10::Half a, c10::Half x) {
  return calc_igamma<float>(float(a), float(x));
}

template <>
C10_UNUSED c10::BFloat16 calc_igammac<c10::BFloat16>(c10::BFloat16 a, c10::BFloat16 x) {
  return calc_igammac<float>(float(a), float(x));
}

template <>
C10_UNUSED c10::Half calc_igammac<c10::Half>(c10::Half a, c10::Half x) {
  return calc_igammac<float>(float(a), float(x));
}

inline c10::BFloat16 calc_erfinv(c10::BFloat16 a) { return calc_erfinv(float(a)); }

template <typename T>
static T abs_impl(T v) {
  return std::abs(v);
}

template <>
C10_UNUSED uint8_t abs_impl(uint8_t v) {
  return v;
}

template <typename T>
static inline typename std::enable_if<std::is_integral<T>::value, T>::type
calc_gcd(T a, T b) {
  a = abs_impl(a);
  b = abs_impl(b);
  while (a != 0) {
    T c = a;
    a = b % a;
    b = c;
  }
  return b;
}

/*
 * This function is derived from the implementation of the chbevl function in the Cephes Math Library.
 * See note [3-Clause BSD License for the Cephes Math Library].
 *
 * Evaluates the series
 *
 *       len-1
 *         - '
 *  y  =   >   array[i] T (x/2)
 *         -             i
 *        i=0
 *
 * of Chebyshev polynomials Ti at argument x/2.
 *
 * Coefficients are stored in reverse order, i.e. the zero order term is last in the array.  Note len is the number of
 * coefficients, not the order.
 *
 * If coefficients are for the interval a to b, x must have been transformed to x -> 2(2x - b - a)/(b-a) before
 * entering the routine.  This maps x from (a, b) to (-1, 1), over which the Chebyshev polynomials are defined.
 *
 * If the coefficients are for the inverted interval, in which (a, b) is mapped to (1/b, 1/a), the transformation
 * required is x -> 2(2ab/x - b - a)/(b-a).  If b is infinity, this becomes x -> 4a/x - 1.
 */
template <typename T>
static inline typename std::enable_if<std::is_floating_point<T>::value, T>::type
 chbevl(const T x,const T array[], size_t len) {
  T b0, b1, b2;

  b0 = array[0];
  b1 = static_cast<T>(0.0);

  for (size_t i = 1; i < len; ++i)  {
    b2 = b1;
    b1 = b0;
    b0 = x * b1 - b2 + array[i];
  }

  return (static_cast<T>(0.5) * (b0 - b2));
}

/*
 * This function is derived from the implementation of the i0 function in the Cephes Math Library.
 * See note [3-Clause BSD License for the Cephes Math Library].
 *
 * Computes an approximation of the zeroth order modified Bessel function of the first kind.
 * The approximation is actually two (sub)approximations, both using a Chebyshev polynomial expansion.
 * One approximates the function over [0, 8], and the other over (8, infinity). This function takes the absolute value
 * of all inputs to convert them into the domain of the approximation.
 */
template <typename T>
inline const T* chebyshev_coefficients_A(){
  /* Chebyshev coefficients for exp(-x) I0(x)
   * in the interval [0,8].
   *
   * lim(x->0){ exp(-x) I0(x) } = 1.
   */
  static const T coeff[] = {
      -4.41534164647933937950E-18, 3.33079451882223809783E-17,
      -2.43127984654795469359E-16, 1.71539128555513303061E-15,
      -1.16853328779934516808E-14, 7.67618549860493561688E-14,
      -4.85644678311192946090E-13, 2.95505266312963983461E-12,
      -1.72682629144155570723E-11, 9.67580903537323691224E-11,
      -5.18979560163526290666E-10, 2.65982372468238665035E-9,
      -1.30002500998624804212E-8,  6.04699502254191894932E-8,
      -2.67079385394061173391E-7,  1.11738753912010371815E-6,
      -4.41673835845875056359E-6,  1.64484480707288970893E-5,
      -5.75419501008210370398E-5,  1.88502885095841655729E-4,
      -5.76375574538582365885E-4,  1.63947561694133579842E-3,
      -4.32430999505057594430E-3,  1.05464603945949983183E-2,
      -2.37374148058994688156E-2,  4.93052842396707084878E-2,
      -9.49010970480476444210E-2,  1.71620901522208775349E-1,
      -3.04682672343198398683E-1,  6.76795274409476084995E-1};
  return coeff;
};

template <typename T>
inline const T* chebyshev_coefficients_B(){
  /* Chebyshev coefficients for exp(-x) sqrt(x) I0(x)
   * in the inverted interval [8,infinity].
   *
   * lim(x->inf){ exp(-x) sqrt(x) I0(x) } = 1/sqrt(2pi).
   */
  static const T coeff[] = {
      -7.23318048787475395456E-18, -4.83050448594418207126E-18,
      4.46562142029675999901E-17,  3.46122286769746109310E-17,
      -2.82762398051658348494E-16, -3.42548561967721913462E-16,
      1.77256013305652638360E-15,  3.81168066935262242075E-15,
      -9.55484669882830764870E-15, -4.15056934728722208663E-14,
      1.54008621752140982691E-14,  3.85277838274214270114E-13,
      7.18012445138366623367E-13,  -1.79417853150680611778E-12,
      -1.32158118404477131188E-11, -3.14991652796324136454E-11,
      1.18891471078464383424E-11,  4.94060238822496958910E-10,
      3.39623202570838634515E-9,   2.26666899049817806459E-8,
      2.04891858946906374183E-7,   2.89137052083475648297E-6,
      6.88975834691682398426E-5,   3.36911647825569408990E-3,
      8.04490411014108831608E-1};

  return coeff;
};

template <typename T>
static inline typename std::enable_if<std::is_floating_point<T>::value, T>::type
calc_i0(T _x) {
  T x = std::abs(_x);

  if (x <= 8.0) {
    const auto A = chebyshev_coefficients_A<T>();
    T y = (x / 2.0) - 2.0;
    return static_cast<T>(std::exp(x) * chbevl(y, A, 30));
  }

  const auto B = chebyshev_coefficients_B<T>();
  return static_cast<T>(std::exp(x) * chbevl(static_cast<T>(32.0 / x - 2.0), B, 25) / std::sqrt(x));
}

// Upcast bfloat16 input to float for numerical accuracy purposes
inline c10::BFloat16 calc_i0(c10::BFloat16 a) { return calc_i0(static_cast<float>(a)); }

/*
 * This function is derived from the implementation of the i0e function in the Cephes Math Library.
 * See note [3-Clause BSD License for the Cephes Math Library].
 *
 * Computes an approximation of the exponentially scaled zeroth order modified Bessel function of the first kind.
 * The approximation is actually two (sub)approximations, both using a Chebyshev polynomial expansion.
 * One approximates the function over [0, 8], and the other over (8, infinity). This function takes the absolute value
 * of all inputs to convert them into the domain of the approximation.
 */
template <typename T>
static inline typename std::enable_if<std::is_floating_point<T>::value, T>::type
calc_i0e(T _x) {
  T x = std::abs(_x);

  if (x <= 8.0) {
    auto A = chebyshev_coefficients_A<T>();
    T y = (x / 2.0) - 2.0;
    return static_cast<T>(chbevl(y, A, 30));
  }

  auto B = chebyshev_coefficients_B<T>();
  return static_cast<T>(
      chbevl(static_cast<T>(32.0 / x - 2.0), B, 25) / std::sqrt(x));
}

// Upcast bfloat16 input to float for numerical accuracy purposes
inline c10::BFloat16 calc_i0e(c10::BFloat16 a) { return calc_i0e(static_cast<float>(a)); }<|MERGE_RESOLUTION|>--- conflicted
+++ resolved
@@ -292,9 +292,6 @@
       // If the argument is a negative integer, NaN is returned
       return std::numeric_limits<double>::quiet_NaN();
     }
-<<<<<<< HEAD
-    return calc_digamma(1 - x) - c10::pi<double> / tan(c10::pi<double> * x);
-=======
     // Extracts the fractional part of x as r, since tan(pi * r) is more numerically
     // accurate than tan(pi * x). While these operations are mathematically equivalent
     // since both x and r are in radians and tan() has a periodicity of pi, in practice
@@ -302,7 +299,6 @@
     double q, r;
     r = std::modf(x, &q);
     return calc_digamma(1 - x) - c10::pi<double> / tan(c10::pi<double> * r);
->>>>>>> 8be5b1ca
   }
 
   // Push x to be >= 10
@@ -354,11 +350,6 @@
     // If the argument is a negative integer, NaN is returned
       return std::numeric_limits<float>::quiet_NaN();
     }
-<<<<<<< HEAD
-    // Avoid rounding errors for `tan`'s input.
-    // Those make a big difference at extreme values.
-    float pi_over_tan_pi_x = (float)(c10::pi<double> / tan(c10::pi<double> * (double)x));
-=======
     // Extracts the fractional part of x as r, since tan(pi * r) is more numerically
     // accurate than tan(pi * x). While these operations are mathematically equivalent
     // since both x and r are in radians and tan() has a periodicity of pi, in practice
@@ -366,7 +357,6 @@
     double q, r;
     r = std::modf(x, &q);
     float pi_over_tan_pi_x = (float)(c10::pi<double> / tan(c10::pi<double> * r));
->>>>>>> 8be5b1ca
     return calc_digamma(1 - x) - pi_over_tan_pi_x;
   }
 
