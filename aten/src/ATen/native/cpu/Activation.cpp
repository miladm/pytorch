#ifndef _USE_MATH_DEFINES
#define _USE_MATH_DEFINES
#endif

#include <ATen/native/Activation.h>

#include <cmath>
#include <functional>

#include <ATen/ATen.h>
#include <ATen/Config.h>
#include <ATen/cpu/vec256/vec256.h>
#include <ATen/native/TensorIterator.h>
#include <ATen/native/cpu/Loops.h>
#include <ATen/Parallel.h>

#if AT_MKL_ENABLED()
#include <mkl.h>
#endif // AT_MKL_ENABLED()

namespace at {
namespace native {

namespace {

template <typename scalar_t>
inline void _vec_log_sigmoid(Tensor& output, Tensor& buffer, const Tensor& input) {
  using Vec = Vec256<scalar_t>;
  scalar_t* output_data = output.data_ptr<scalar_t>();
  scalar_t* buffer_data = buffer.data_ptr<scalar_t>();
  scalar_t* input_data = input.data_ptr<scalar_t>();
  parallel_for(0, input.numel(), 1, [&] (int64_t begin, int64_t end) {
    int64_t size = end - begin;
    int64_t d = 0;
    for (; d < size - (size % Vec::size()); d += Vec::size()) {
      Vec data_vec = Vec::loadu(input_data + begin+ d);
      Vec max_vec = vec256::maximum(data_vec.neg(), Vec(scalar_t(0)));
      Vec buffer_vec =  max_vec.neg().exp() + (data_vec.neg() - max_vec).exp();
      Vec output_vec = (max_vec + buffer_vec.log()).neg();
      buffer_vec.store(buffer_data + begin + d);
      output_vec.store(output_data + begin + d);
    }
    if (size - d > 0) {
      Vec data_vec = Vec::loadu(input_data + begin + d, size - d);
      Vec max_vec = vec256::maximum(data_vec.neg(), Vec(scalar_t(0)));
      Vec buffer_vec =  max_vec.neg().exp() + (data_vec.neg() - max_vec).exp();
      Vec output_vec = (max_vec + buffer_vec.log()).neg();
      buffer_vec.store(buffer_data + begin + d, size - d);
      output_vec.store(output_data + begin + d, size - d);
    }
  });
}

static void log_sigmoid_cpu_kernel(Tensor& output, Tensor& buffer, const Tensor& input) {
  AT_DISPATCH_FLOATING_TYPES(input.scalar_type(), "log_sigmoid_cpu", [&] {
    _vec_log_sigmoid<scalar_t>(output, buffer, input);
  });
}

static void log_sigmoid_backward_cpu_kernel(TensorIterator& iter) {
  AT_DISPATCH_FLOATING_TYPES(iter.dtype(), "log_sigmoid_backward_cpu", [&]() {
    using Vec = Vec256<scalar_t>;
    auto zero_val = scalar_t(0);
    auto zero_vec = Vec(zero_val);
    auto one_val = scalar_t(1);
    auto one_vec = Vec(one_val);
    cpu_kernel_vec(iter,
      [=](scalar_t a, scalar_t b, scalar_t c) -> scalar_t {
        auto max_deriv_val = zero_val;
        auto sign_val = -one_val;
        if (a < zero_val) {
          max_deriv_val = -one_val;
          sign_val = one_val;
        }
        return (-max_deriv_val - sign_val * ((b - one_val) / b)) * c;
      },
      [=](Vec a, Vec b, Vec c) -> Vec {
        auto mask = a < zero_vec;
        auto max_deriv_vec = Vec::blendv(zero_vec, one_vec.neg(), mask);
        auto sign_vec = Vec::blendv(one_vec.neg(), one_vec, mask);
        return (max_deriv_vec + sign_vec * ((b - one_vec) / b)).neg() * c;
      });
  });
}

static void threshold_kernel(
    TensorIterator& iter,
    Scalar threshold_scalar,
    Scalar value_scalar) {
  AT_DISPATCH_ALL_TYPES(iter.dtype(), "threshold_cpu", [&] {
    using Vec = Vec256<scalar_t>;
    scalar_t threshold = threshold_scalar.to<scalar_t>();
    Vec threshold_v = Vec(threshold);
    scalar_t value = value_scalar.to<scalar_t>();
    Vec value_v = Vec(value);
    cpu_kernel_vec(
        iter,
        [&](scalar_t x, scalar_t other) -> scalar_t {
          return x <= threshold ? value : other;
        },
        [&](Vec x, Vec other) -> Vec {
          return Vec::blendv(other, value_v, x <= threshold_v);
        });
  });
}

#if AT_MKL_ENABLED()

template <typename T>
void MKLCdfNorm(int64_t N, const T* X, T* Y);

template <>
void MKLCdfNorm<float>(int64_t N, const float* X, float* Y) {
  vsCdfNorm(N, X, Y);
}

template <>
void MKLCdfNorm<double>(int64_t N, const double* X, double* Y) {
  vdCdfNorm(N, X, Y);
}

template <typename T>
void MKLMul(int64_t N, const T* A, const T* B, T* Y);

template <>
void MKLMul<float>(int64_t N, const float* A, const float* B, float* Y) {
  vsMul(N, A, B, Y);
}

template <>
void MKLMul<double>(int64_t N, const double* A, const double* B, double* Y) {
  vdMul(N, A, B, Y);
}

template <typename T>
void MKLExp(int64_t N, const T* X, T* Y);

template <>
void MKLExp<float>(int64_t N, const float* X, float* Y) {
  vsExp(N, X, Y);
}

template <>
void MKLExp<double>(int64_t N, const double* X, double* Y) {
  vdExp(N, X, Y);
}

template <typename T>
void GeluMKLKernelImpl(TensorIterator* it) {
  if (!it->can_use_32bit_indexing()) {
    for (auto& sub_it : it->with_32bit_indexing()) {
      GeluMKLKernelImpl<T>(&sub_it);
    }
    return;
  }
  const int64_t N = it->numel();
  const T* X_data = static_cast<T*>(it->data_ptr(1));
  T* Y_data = static_cast<T*>(it->data_ptr(0));
  MKLCdfNorm<T>(N, X_data, Y_data);
  MKLMul<T>(N, X_data, Y_data, Y_data);
}

template <typename T>
void GeluBackwardMKLKernelImpl(TensorIterator* it) {
  if (!it->can_use_32bit_indexing()) {
    for (auto& sub_it : it->with_32bit_indexing()) {
      GeluBackwardMKLKernelImpl<T>(&sub_it);
    }
    return;
  }
  constexpr T kBeta = M_2_SQRTPI * M_SQRT1_2 * T(0.5);
  const int64_t N = it->numel();
  const T* dY_data = static_cast<T*>(it->data_ptr(1));
  const T* X_data = static_cast<T*>(it->data_ptr(2));
  T* dX_data = static_cast<T*>(it->data_ptr(0));
  Tensor cdf = at::empty({N}, it->input(1).options());
  T* cdf_data = cdf.template data_ptr<T>();
  MKLCdfNorm<T>(N, X_data, cdf_data);
  for (int64_t i = 0; i < N; ++i) {
    dX_data[i] = T(-0.5) * X_data[i] * X_data[i];
  }
  MKLExp(N, dX_data, dX_data);
  for (int64_t i = 0; i < N; ++i) {
    dX_data[i] = dY_data[i] * (cdf_data[i] + kBeta * X_data[i] * dX_data[i]);
  }
}

#else // AT_MKL_ENABLED()

template <typename T>
void GeluMKLKernelImpl(TensorIterator* /* it */) {
  TORCH_CHECK(false, "ATen not compiled with MKL");
}

template <typename T>
void GeluBackwardMKLKernelImpl(TensorIterator* /* it */) {
  TORCH_CHECK(false, "ATen not compiled with MKL");
}

#endif // AT_MKL_ENABLED()

void elu_kernel(TensorIterator& it, Scalar alpha, Scalar scale, Scalar input_scale) {
  AT_DISPATCH_FLOATING_TYPES(it.dtype(), "elu_cpu", [&]() {
    using Vec = Vec256<scalar_t>;
    auto negcoef = alpha.to<scalar_t>() * scale.to<scalar_t>();
    auto poscoef = scale.to<scalar_t>();
    auto negiptcoef = input_scale.to<scalar_t>();
    const Vec negcoef_vec(negcoef);
    const Vec negiptcoef_vec(negiptcoef);
    const Vec poscoef_vec(poscoef);
    const Vec one_vec(static_cast<scalar_t>(1));
    const Vec zero_vec(static_cast<scalar_t>(0));
    cpu_kernel_vec(
        it,
        [negcoef, negiptcoef, poscoef](scalar_t a) -> scalar_t {
          return a <= scalar_t(0) ? (std::exp(a * negiptcoef) - scalar_t(1)) * negcoef : a * poscoef;
        },
        [&negcoef_vec, &negiptcoef_vec, &poscoef_vec, &one_vec, &zero_vec](Vec a) -> Vec {
          auto cmp = (a > zero_vec);
          if (!cmp.zero_mask()) {  // only a * poscoef (which is very quick) needs to be computed
            return a * poscoef_vec;
          } else {
            return Vec::blendv(((a * negiptcoef_vec).exp() - one_vec) * negcoef_vec, a * poscoef_vec, cmp);
          }
        });
  });
}

void elu_backward_kernel(TensorIterator& it, Scalar alpha, Scalar scale, Scalar input_scale) {
  AT_DISPATCH_FLOATING_TYPES(it.dtype(), "elu_backward_cpu", [&]() {
    using Vec = Vec256<scalar_t>;
    auto negcoef = alpha.to<scalar_t>() * scale.to<scalar_t>();
    auto poscoef = scale.to<scalar_t>();
    auto negiptcoef = input_scale.to<scalar_t>();
    const Vec negcoef_vec(negcoef);
    const Vec negiptcoef_vec(negiptcoef);
    const Vec poscoef_vec(poscoef);
    const Vec zero_vec(static_cast<scalar_t>(0));
    cpu_kernel_vec(
        it,
        [negcoef, negiptcoef, poscoef](scalar_t a, scalar_t b) -> scalar_t {
          return b <= scalar_t(0) ? a * negiptcoef * (b + negcoef) : a * poscoef;
        },
        [&negcoef_vec, &negiptcoef_vec, &poscoef_vec, &zero_vec](Vec a, Vec b) -> Vec {
          auto cmp = (b > zero_vec);
          if (!cmp.zero_mask()) {  // only a * poscoef (which is very quick) needs to be computed
            return a * poscoef_vec;
          } else {
            return Vec::blendv(a * negiptcoef_vec * (b + negcoef_vec), a * poscoef_vec, cmp);
          }
        }
    );
  });
}

// TODO(yangxm): Add another fast kernel using formula
// y = 0.5x * (1 + tanh(sqrt(2/Pi) * (x + 0.044715x^3)))
// and the fast tanh impl from Eigen.
void GeluKernelImpl(TensorIterator& it) {
  if (at::hasMKL() && it.is_contiguous()) {
    AT_DISPATCH_FLOATING_TYPES(it.dtype(), "GeluKernelImpl", [&]() {
      GeluMKLKernelImpl<scalar_t>(&it);
    });
  } else {
    AT_DISPATCH_FLOATING_TYPES(it.dtype(), "GeluKernelImpl", [&]() {
      using Vec = vec256::Vec256<scalar_t>;
      const Vec kAlphaVec(M_SQRT1_2);
      const Vec kOneVec(1);
      const Vec kPointFiveVec(0.5);
      cpu_kernel_vec(
          it,
          [](scalar_t x) {
            constexpr scalar_t kAlpha = M_SQRT1_2;
            return x * scalar_t(0.5) * (scalar_t(1) + std::erf(x * kAlpha));
          },
          [&](Vec x_vec) {
            return x_vec * kPointFiveVec *
                (kOneVec + (x_vec * kAlphaVec).erf());
          });
    });
  }
}

void GeluBackwardKernelImpl(TensorIterator& it) {
  if (hasMKL() && it.is_contiguous()) {
    AT_DISPATCH_FLOATING_TYPES(it.dtype(), "GeluBackwardKernelImpl", [&]() {
      GeluBackwardMKLKernelImpl<scalar_t>(&it);
    });
  } else {
    AT_DISPATCH_FLOATING_TYPES(it.dtype(), "GeluBackwardKernelImpl", [&]() {
      using Vec = vec256::Vec256<scalar_t>;
      const Vec kAlphaVec(M_SQRT1_2);
      const Vec kBetaVec(M_2_SQRTPI * M_SQRT1_2 * 0.5);
      const Vec kOneVec(1);
      const Vec kPointFiveVec(0.5);
      const Vec kMinusPointFiveVec(-0.5);
      cpu_kernel_vec(
          it,
          [](scalar_t dy, scalar_t x) {
            constexpr scalar_t kAlpha = M_SQRT1_2;
            constexpr scalar_t kBeta = M_2_SQRTPI * M_SQRT1_2 * 0.5;
            const scalar_t cdf =
                scalar_t(0.5) * (scalar_t(1) + std::erf(x * kAlpha));
            const scalar_t pdf = kBeta * std::exp(x * x * scalar_t(-0.5));
            return dy * (cdf + x * pdf);
          },
          [&](Vec dy_vec, Vec x_vec) {
            const Vec cdf_vec =
                kPointFiveVec * (kOneVec + (x_vec * kAlphaVec).erf());
            const Vec pdf_vec =
                kBetaVec * (x_vec * x_vec * kMinusPointFiveVec).exp();
            return dy_vec * (cdf_vec + x_vec * pdf_vec);
          });
    });
  }
}

void hardsigmoid_kernel(TensorIterator& iter) {
  AT_DISPATCH_FLOATING_TYPES(iter.dtype(), "hardsigmoid_cpu", [&] {
    const scalar_t zero(0.0f);
    const scalar_t three(3.0f);
    const scalar_t six(6.0f);
    using Vec = vec256::Vec256<scalar_t>;
    const Vec kZeroVec(zero);
    const Vec kThreeVec(three);
    const Vec kSixVec(six);
    cpu_kernel_vec(
        iter,
        [&](scalar_t self_val) {
          return std::min(std::max(self_val + three, zero), six) / six;
        },
        [&](Vec self_val) {
          return vec256::minimum(
            vec256::maximum(self_val + kThreeVec, kZeroVec),
            kSixVec
          ) / kSixVec;
        });
  });
}

void hardsigmoid_backward_kernel(TensorIterator& iter) {
  AT_DISPATCH_FLOATING_TYPES(iter.dtype(), "hardsigmoid_backward", [&] {
    const scalar_t zero(0.0f);
    const scalar_t three(3.0f);
    const scalar_t neg_three(-3.0f);
    const scalar_t one_sixth(1.0f / 6.0f);
    using Vec = Vec256<scalar_t>;
    Vec kZeroVec(0.0f);
    Vec kOneSixthVec(1.0f / 6.0f);
    cpu_kernel_vec(
        iter,
        [=](scalar_t grad_val, scalar_t self_val) {
          return (self_val >= neg_three && self_val <= three)
            ? grad_val * one_sixth
            : zero;
        },
        [=](Vec grad_val, Vec self_val) {
          Vec gradNonZeroMask = (self_val > neg_three) & (self_val < three);
          return Vec::blendv(kZeroVec, grad_val * kOneSixthVec, gradNonZeroMask);
        });
  });
}

void hardshrink_kernel(TensorIterator& iter, Scalar lambd) {
  AT_DISPATCH_FLOATING_TYPES(iter.dtype(), "hardshrink_cpu", [&] {
    auto lambd_val = lambd.to<scalar_t>();
    cpu_kernel_vec(
        iter,
        [=](scalar_t self_val) {
          return (self_val >= -lambd_val && self_val <= lambd_val) ? scalar_t(0)
                                                                   : self_val;
        },
        [=](Vec256<scalar_t> self_val) {
          return ((self_val < -lambd_val) | (self_val > lambd_val)) & self_val;
        });
  });
}

void softshrink_kernel(TensorIterator& iter, Scalar lambd) {
  AT_DISPATCH_FLOATING_TYPES(iter.dtype(), "softshrink_cpu", [&]() {
    auto lambd_val = lambd.to<scalar_t>();
    cpu_kernel(iter, [=](scalar_t a) -> scalar_t {
      return a > lambd_val ? a - lambd_val : (a < -lambd_val ? a + lambd_val : scalar_t(0));
    });
  });
}

void shrink_backward_kernel(TensorIterator& iter, Scalar lambd) {
  AT_DISPATCH_FLOATING_TYPES(iter.dtype(), "shrink_backward_cpu", [&] {
    auto lambd_val = lambd.to<scalar_t>();
    cpu_kernel_vec(
        iter,
        [=](scalar_t grad_val, scalar_t self_val) {
          return (self_val >= -lambd_val && self_val <= lambd_val) ? scalar_t(0)
                                                                   : grad_val;
        },
        [=](Vec256<scalar_t> grad_val, Vec256<scalar_t> self_val) {
          return ((self_val < -lambd_val) | (self_val > lambd_val)) & grad_val;
        });
  });
}

void hardtanh_backward_kernel(TensorIterator& iter, Scalar min, Scalar max) {
  AT_DISPATCH_FLOATING_TYPES(iter.dtype(), "hardshrink_backward_cpu", [&] {
    auto min_val = min.to<scalar_t>();
    auto max_val = max.to<scalar_t>();
    cpu_kernel_vec(
        iter,
        [=](scalar_t grad_val, scalar_t self_val) {
          return (self_val <= min_val || self_val >= max_val) ? scalar_t(0) : grad_val;
        },
        [=](Vec256<scalar_t> grad_val, Vec256<scalar_t> self_val) {
          return ((self_val > min_val) & (self_val < max_val)) & grad_val;
        });
  });
}

void hardswish_kernel(TensorIterator& iter) {
  AT_DISPATCH_FLOATING_TYPES(iter.dtype(), "hardswish_cpu", [&]() {
    const scalar_t zero(0.0f);
    const scalar_t three(3.0f);
    const scalar_t six(6.0f);
    using Vec = vec256::Vec256<scalar_t>;
    const Vec kZeroVec(zero);
    const Vec kThreeVec(three);
    const Vec kSixVec(six);
    cpu_kernel_vec(
      iter,
      [&](scalar_t x) {
        return x * std::min(std::max(x + three, zero), six) / six;
      },
      [&](Vec x_vec) {
        return x_vec * vec256::minimum(
          vec256::maximum(x_vec + kThreeVec, kZeroVec),
          kSixVec
        ) / kSixVec;
      }
    );
  });
}

void hardswish_backward_kernel(TensorIterator& iter) {
  AT_DISPATCH_FLOATING_TYPES(iter.dtype(), "hardswish_backward_cpu", [&]() {
    const scalar_t zero(0.0f);
    const scalar_t three(3.0f);
    const scalar_t neg_three(-3.0f);
    const scalar_t one_half(0.5f);
    using Vec = vec256::Vec256<scalar_t>;
    const Vec kZeroVec(zero);
    const Vec kThreeVec(three);
    const Vec kNegThreeVec(neg_three);
    const Vec kOneHalfVec(one_half);
    cpu_kernel_vec(
      iter,
      [&](scalar_t grad_val, scalar_t self_val) {
        if (self_val < neg_three) {
          return zero;
        } else if (self_val <= three) {
          return grad_val * ((self_val / three) + one_half);
        } else {
          return grad_val;
        }
      },
      [&](Vec grad_val, Vec self_val) {
        return Vec::blendv(
          Vec::blendv(
            grad_val * ((self_val / kThreeVec) + kOneHalfVec),
            grad_val,
            self_val >= kThreeVec
          ),
          kZeroVec,
          self_val < kNegThreeVec
        );
      }
    );
  });
}

static void leaky_relu_kernel(TensorIterator& iter, Scalar negval_) {
  AT_DISPATCH_FLOATING_TYPES(iter.dtype(), "leaky_relu_cpu", [&] {
    using Vec = Vec256<scalar_t>;
    auto zero_vec = Vec((scalar_t)(0));
    auto one_vec = Vec((scalar_t)(1));
    scalar_t negval = negval_.to<scalar_t>();
    Vec negval_v = Vec(negval);
    cpu_kernel_vec(
        iter,
        [&](scalar_t a) -> scalar_t {
          return a > scalar_t(0) ? a : a * negval;
        },
        [&](Vec a) -> Vec {
          auto r = Vec::blendv(negval_v, one_vec, a > zero_vec);
          return a * r;
        });
  });
}

static void leaky_relu_backward_kernel(TensorIterator& iter, Scalar negval_) {
  AT_DISPATCH_FLOATING_TYPES(iter.dtype(), "leaky_relu_backward_cpu", [&] {
    using Vec = Vec256<scalar_t>;
    auto zero_vec = Vec((scalar_t)(0));
    auto one_vec = Vec((scalar_t)(1));
    scalar_t negval = negval_.to<scalar_t>();
    Vec negval_v = Vec(negval);
    cpu_kernel_vec(
        iter,
        [&](scalar_t a, scalar_t b) -> scalar_t {
          return a > scalar_t(0) ? b : b * negval;
        },
        [&](Vec a, Vec b) -> Vec {
          auto r = Vec::blendv(negval_v, one_vec, a > zero_vec);
          return b * r;
        });
  });
}

void softplus_kernel(TensorIterator& iter, Scalar beta_, Scalar threshold_) {
  AT_DISPATCH_FLOATING_TYPES(iter.dtype(), "softplus_cpu", [&]() {
    using Vec = Vec256<scalar_t>;
    auto beta = beta_.to<scalar_t>();
    auto threshold = threshold_.to<scalar_t>();
    const Vec beta_vec(beta);
    const Vec threshold_vec(threshold);
    cpu_kernel_vec(
        iter,
        [beta, threshold](scalar_t a) -> scalar_t {
          return (a * beta) > threshold ? a
            : static_cast<scalar_t>(std::log1p(std::exp(a * beta))) / beta;
        },
        [beta_vec, threshold_vec](Vec a) -> Vec {
          return Vec::blendv((a * beta_vec).exp().log1p() / beta_vec, a, (a * beta_vec) > threshold_vec);
        }
    );
  });
}

void softplus_backward_kernel(TensorIterator& iter, Scalar beta_, Scalar threshold_) {
  AT_DISPATCH_FLOATING_TYPES(iter.dtype(), "softplus_backward_cpu", [&]() {
    using Vec = Vec256<scalar_t>;
    auto beta = beta_.to<scalar_t>();
    auto threshold = threshold_.to<scalar_t>();
    const Vec beta_vec(beta);
    const Vec threshold_vec(threshold);
    const Vec one_vec(static_cast<scalar_t>(1.0));
    cpu_kernel_vec(
        iter,
        [beta, threshold](scalar_t a, scalar_t b) -> scalar_t {
          scalar_t z = std::exp(b * beta);
          return (b * beta) > threshold ? a : a * (z - scalar_t(1.)) / z;
        },
        [beta_vec, one_vec, threshold_vec](Vec a, Vec b) -> Vec {
          const Vec z = (b * beta_vec).exp();
          return Vec::blendv(a * (z - one_vec) / z, a, (b * beta_vec) > threshold_vec);
        }
    );
  });
}

void glu_kernel(TensorIterator& iter) {
  AT_DISPATCH_FLOATING_TYPES(iter.dtype(), "glu_cpu", [&] {
    using Vec = Vec256<scalar_t>;
    const scalar_t one_val(1);
    const Vec one_vec(one_val);
    cpu_kernel_vec(
      iter,
      [one_val](scalar_t a, scalar_t b) -> scalar_t {
        return a * (one_val / (one_val + std::exp(-b)));
      },
      [one_vec](Vec a, Vec b) -> Vec {
        return a * (one_vec / (one_vec + b.neg().exp()));
      }
    );
  });
}

void glu_backward_kernel(TensorIterator& iter) {
  AT_DISPATCH_FLOATING_TYPES(iter.dtype(), "glu_backward_cpu", [&] {
    using Vec = Vec256<scalar_t>;
    const scalar_t one_val(1);
    const Vec one_vec(one_val);
    cpu_kernel_vec(
      iter,
      [one_val](scalar_t a, scalar_t b, scalar_t c) -> scalar_t {
        return (one_val - a) * a * b * c;
      },
      [one_vec](Vec a, Vec b, Vec c) -> Vec {
        return (one_vec - a) * a * b * c;
      }
    );
  });
}

<<<<<<< HEAD
void hardglu_kernel(TensorIterator& iter) {
  AT_DISPATCH_FLOATING_TYPES(iter.dtype(), "hardglu_cpu", [&] {
    scalar_t zero(0.0f);
    scalar_t one_sixth(1.0f / 6.0f);
    scalar_t three(3.0f);
    scalar_t six(6.0f);

    using Vec = Vec256<scalar_t>;
    const Vec zero_vec(zero);
    const Vec one_sixth_vec(one_sixth);
    const Vec three_vec(three);
    const Vec six_vec(six);
    cpu_kernel_vec(
      iter,
      [&](scalar_t a, scalar_t b) -> scalar_t {
        return a * std::min(std::max(b + three, zero), six) * one_sixth;
      },
      [&](Vec a, Vec b) -> Vec {
        return a * vec256::minimum(
            vec256::maximum(b + three_vec, zero_vec),
          six_vec) * one_sixth_vec;
      }
    );
  });
}

void hardglu_backward_kernel(TensorIterator& iter) {
  AT_DISPATCH_FLOATING_TYPES(iter.dtype(), "hardglu_backward_cpu", [&] {
    const scalar_t zero(0.0f);
    const scalar_t three(3.0f);
    const scalar_t neg_three(-3.0f);
    const scalar_t one_sixth(1.0f / 6.0f);
    using Vec = Vec256<scalar_t>;
    Vec zero_vec(zero);
    Vec one_sixth_vec(one_sixth);
    cpu_kernel_vec(
      iter,
      [&](scalar_t a, scalar_t b, scalar_t c) -> scalar_t {
        return (a >= neg_three && a <= three) ? one_sixth * b * c : zero;
      },
      [&](Vec a, Vec b, Vec c) -> Vec {
        Vec da_mask = (a >= neg_three) & (a <= three);
        return Vec::blendv(zero_vec, one_sixth_vec * b * c, da_mask);
      }
    );
  });
=======
void silu_kernel(TensorIterator& iter) {
  AT_DISPATCH_FLOATING_AND_COMPLEX_TYPES_AND1(
      kBFloat16, iter.dtype(), "silu_cpu", [&]() {
        const Vec256<scalar_t> kOneVec(scalar_t(1));
        cpu_kernel_vec(
            iter,
            [](scalar_t x) {
              return x / (scalar_t(1) + std::exp(-x));
            },
            [kOneVec](Vec256<scalar_t> x_vec) {
              return x_vec / (kOneVec + x_vec.neg().exp());
            });
      });
}

void silu_backward_kernel(TensorIterator& iter) {
  AT_DISPATCH_FLOATING_AND_COMPLEX_TYPES_AND1(
      kBFloat16, iter.dtype(), "silu_backward_cpu", [&]() {
        const Vec256<scalar_t> kOneVec(scalar_t(1));
        cpu_kernel_vec(
            iter,
            [](scalar_t dy, scalar_t x) {
              const scalar_t sigmoid =
                  scalar_t(1) / (scalar_t(1) + std::exp(-x));
              return dy * sigmoid * (scalar_t(1) + x * (scalar_t(1) - sigmoid));
            },
            [kOneVec](Vec256<scalar_t> dy_vec, Vec256<scalar_t> x_vec) {
              const Vec256<scalar_t> sigmoid =
                  kOneVec / (kOneVec + x_vec.neg().exp());
              return dy_vec * sigmoid * (kOneVec + x_vec * (kOneVec - sigmoid));
            });
      });
>>>>>>> ef1795af
}

} // namespace

REGISTER_DISPATCH(log_sigmoid_cpu_stub, &log_sigmoid_cpu_kernel);
REGISTER_DISPATCH(log_sigmoid_backward_cpu_stub, &log_sigmoid_backward_cpu_kernel);
REGISTER_DISPATCH(threshold_stub, &threshold_kernel);
REGISTER_DISPATCH(elu_stub, &elu_kernel);
REGISTER_DISPATCH(elu_backward_stub, &elu_backward_kernel);
REGISTER_DISPATCH(GeluKernel, &GeluKernelImpl);
REGISTER_DISPATCH(GeluBackwardKernel, &GeluBackwardKernelImpl);
REGISTER_DISPATCH(hardtanh_backward_stub, &hardtanh_backward_kernel);
REGISTER_DISPATCH(hardsigmoid_stub, &hardsigmoid_kernel);
REGISTER_DISPATCH(hardsigmoid_backward_stub, &hardsigmoid_backward_kernel);
REGISTER_DISPATCH(hardswish_stub, &hardswish_kernel);
REGISTER_DISPATCH(hardswish_backward_stub, &hardswish_backward_kernel);
REGISTER_DISPATCH(hardshrink_stub, &hardshrink_kernel);
REGISTER_DISPATCH(softshrink_stub, &softshrink_kernel);
REGISTER_DISPATCH(shrink_backward_stub, &shrink_backward_kernel);
REGISTER_DISPATCH(leaky_relu_stub, &leaky_relu_kernel);
REGISTER_DISPATCH(leaky_relu_backward_stub, &leaky_relu_backward_kernel);
REGISTER_DISPATCH(softplus_stub, &softplus_kernel);
REGISTER_DISPATCH(softplus_backward_stub, &softplus_backward_kernel);
REGISTER_DISPATCH(glu_stub, &glu_kernel);
REGISTER_DISPATCH(glu_backward_stub, &glu_backward_kernel);
<<<<<<< HEAD
REGISTER_DISPATCH(hardglu_stub, &hardglu_kernel);
REGISTER_DISPATCH(hardglu_backward_stub, &hardglu_backward_kernel);
=======
REGISTER_DISPATCH(silu_stub, &silu_kernel);
REGISTER_DISPATCH(silu_backward_stub, &silu_backward_kernel);
>>>>>>> ef1795af

} // namespace native
} // namespace at<|MERGE_RESOLUTION|>--- conflicted
+++ resolved
@@ -590,54 +590,6 @@
   });
 }
 
-<<<<<<< HEAD
-void hardglu_kernel(TensorIterator& iter) {
-  AT_DISPATCH_FLOATING_TYPES(iter.dtype(), "hardglu_cpu", [&] {
-    scalar_t zero(0.0f);
-    scalar_t one_sixth(1.0f / 6.0f);
-    scalar_t three(3.0f);
-    scalar_t six(6.0f);
-
-    using Vec = Vec256<scalar_t>;
-    const Vec zero_vec(zero);
-    const Vec one_sixth_vec(one_sixth);
-    const Vec three_vec(three);
-    const Vec six_vec(six);
-    cpu_kernel_vec(
-      iter,
-      [&](scalar_t a, scalar_t b) -> scalar_t {
-        return a * std::min(std::max(b + three, zero), six) * one_sixth;
-      },
-      [&](Vec a, Vec b) -> Vec {
-        return a * vec256::minimum(
-            vec256::maximum(b + three_vec, zero_vec),
-          six_vec) * one_sixth_vec;
-      }
-    );
-  });
-}
-
-void hardglu_backward_kernel(TensorIterator& iter) {
-  AT_DISPATCH_FLOATING_TYPES(iter.dtype(), "hardglu_backward_cpu", [&] {
-    const scalar_t zero(0.0f);
-    const scalar_t three(3.0f);
-    const scalar_t neg_three(-3.0f);
-    const scalar_t one_sixth(1.0f / 6.0f);
-    using Vec = Vec256<scalar_t>;
-    Vec zero_vec(zero);
-    Vec one_sixth_vec(one_sixth);
-    cpu_kernel_vec(
-      iter,
-      [&](scalar_t a, scalar_t b, scalar_t c) -> scalar_t {
-        return (a >= neg_three && a <= three) ? one_sixth * b * c : zero;
-      },
-      [&](Vec a, Vec b, Vec c) -> Vec {
-        Vec da_mask = (a >= neg_three) & (a <= three);
-        return Vec::blendv(zero_vec, one_sixth_vec * b * c, da_mask);
-      }
-    );
-  });
-=======
 void silu_kernel(TensorIterator& iter) {
   AT_DISPATCH_FLOATING_AND_COMPLEX_TYPES_AND1(
       kBFloat16, iter.dtype(), "silu_cpu", [&]() {
@@ -670,7 +622,54 @@
               return dy_vec * sigmoid * (kOneVec + x_vec * (kOneVec - sigmoid));
             });
       });
->>>>>>> ef1795af
+}
+
+void hardglu_kernel(TensorIterator& iter) {
+  AT_DISPATCH_FLOATING_TYPES(iter.dtype(), "hardglu_cpu", [&] {
+    scalar_t zero(0.0f);
+    scalar_t one_sixth(1.0f / 6.0f);
+    scalar_t three(3.0f);
+    scalar_t six(6.0f);
+
+    using Vec = Vec256<scalar_t>;
+    const Vec zero_vec(zero);
+    const Vec one_sixth_vec(one_sixth);
+    const Vec three_vec(three);
+    const Vec six_vec(six);
+    cpu_kernel_vec(
+      iter,
+      [&](scalar_t a, scalar_t b) -> scalar_t {
+        return a * std::min(std::max(b + three, zero), six) * one_sixth;
+      },
+      [&](Vec a, Vec b) -> Vec {
+        return a * vec256::minimum(
+            vec256::maximum(b + three_vec, zero_vec),
+          six_vec) * one_sixth_vec;
+      }
+    );
+  });
+}
+
+void hardglu_backward_kernel(TensorIterator& iter) {
+  AT_DISPATCH_FLOATING_TYPES(iter.dtype(), "hardglu_backward_cpu", [&] {
+    const scalar_t zero(0.0f);
+    const scalar_t three(3.0f);
+    const scalar_t neg_three(-3.0f);
+    const scalar_t one_sixth(1.0f / 6.0f);
+    using Vec = Vec256<scalar_t>;
+    Vec zero_vec(zero);
+    Vec one_sixth_vec(one_sixth);
+    cpu_kernel_vec(
+      iter,
+      [&](scalar_t a, scalar_t b, scalar_t c) -> scalar_t {
+        return (a >= neg_three && a <= three) ? one_sixth * b * c : zero;
+      },
+      [&](Vec a, Vec b, Vec c) -> Vec {
+        Vec da_mask = (a >= neg_three) & (a <= three);
+        return Vec::blendv(zero_vec, one_sixth_vec * b * c, da_mask);
+      }
+    );
+  });
 }
 
 } // namespace
@@ -696,13 +695,9 @@
 REGISTER_DISPATCH(softplus_backward_stub, &softplus_backward_kernel);
 REGISTER_DISPATCH(glu_stub, &glu_kernel);
 REGISTER_DISPATCH(glu_backward_stub, &glu_backward_kernel);
-<<<<<<< HEAD
+REGISTER_DISPATCH(silu_stub, &silu_kernel);
+REGISTER_DISPATCH(silu_backward_stub, &silu_backward_kernel);
 REGISTER_DISPATCH(hardglu_stub, &hardglu_kernel);
 REGISTER_DISPATCH(hardglu_backward_stub, &hardglu_backward_kernel);
-=======
-REGISTER_DISPATCH(silu_stub, &silu_kernel);
-REGISTER_DISPATCH(silu_backward_stub, &silu_backward_kernel);
->>>>>>> ef1795af
-
 } // namespace native
 } // namespace at