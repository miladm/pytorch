#!/bin/bash

set -ex

image="$1"
shift

if [ -z "${image}" ]; then
  echo "Usage: $0 IMAGE"
  exit 1
fi

function extract_version_from_image_name() {
  eval export $2=$(echo "${image}" | perl -n -e"/$1(\d+(\.\d+)?(\.\d+)?)/ && print \$1")
  if [ "x${!2}" = x ]; then
    echo "variable '$2' not correctly parsed from image='$image'"
    exit 1
  fi
}

function extract_all_from_image_name() {
  # parts $image into array, splitting on '-'
  keep_IFS="$IFS"
  IFS="-"
  declare -a parts=($image)
  IFS="$keep_IFS"
  unset keep_IFS

  for part in "${parts[@]}"; do
    name=$(echo "${part}" | perl -n -e"/([a-zA-Z]+)\d+(\.\d+)?(\.\d+)?/ && print \$1")
    vername="${name^^}_VERSION"
    # "py" is the odd one out, needs this special case
    if [ "x${name}" = xpy ]; then
      vername=ANACONDA_PYTHON_VERSION
    fi
    # skip non-conforming fields such as "pytorch", "linux" or "xenial" without version string
    if [ -n "${name}" ]; then
      extract_version_from_image_name "${name}" "${vername}"
    fi
  done
}

if [[ "$image" == *-xenial* ]]; then
  UBUNTU_VERSION=16.04
elif [[ "$image" == *-artful* ]]; then
  UBUNTU_VERSION=17.10
elif [[ "$image" == *-bionic* ]]; then
  UBUNTU_VERSION=18.04
elif [[ "$image" == *-focal* ]]; then
  UBUNTU_VERSION=20.04
elif [[ "$image" == *ubuntu* ]]; then
  extract_version_from_image_name ubuntu UBUNTU_VERSION
elif [[ "$image" == *centos* ]]; then
  extract_version_from_image_name centos CENTOS_VERSION
fi

if [ -n "${UBUNTU_VERSION}" ]; then
  OS="ubuntu"
elif [ -n "${CENTOS_VERSION}" ]; then
  OS="centos"
else
  echo "Unable to derive operating system base..."
  exit 1
fi

DOCKERFILE="${OS}/Dockerfile"
if [[ "$image" == *cuda* ]]; then
  DOCKERFILE="${OS}-cuda/Dockerfile"
elif [[ "$image" == *rocm* ]]; then
  DOCKERFILE="${OS}-rocm/Dockerfile"
fi

TRAVIS_DL_URL_PREFIX="https://s3.amazonaws.com/travis-python-archives/binaries/ubuntu/14.04/x86_64"

# It's annoying to rename jobs every time you want to rewrite a
# configuration, so we hardcode everything here rather than do it
# from scratch
case "$image" in
  pytorch-linux-xenial-py3.8)
    ANACONDA_PYTHON_VERSION=3.8
    GCC_VERSION=7
    # Do not install PROTOBUF, DB, and VISION as a test
    ;;
  pytorch-linux-xenial-py3.6-gcc5.4)
    ANACONDA_PYTHON_VERSION=3.6
    GCC_VERSION=5
    PROTOBUF=yes
    DB=yes
    VISION=yes
    KATEX=yes
    ;;
  pytorch-linux-xenial-py3.6-gcc7.2)
    ANACONDA_PYTHON_VERSION=3.6
    GCC_VERSION=7
    # Do not install PROTOBUF, DB, and VISION as a test
    ;;
  pytorch-linux-xenial-py3.6-gcc7)
    ANACONDA_PYTHON_VERSION=3.6
    GCC_VERSION=7
    PROTOBUF=yes
    DB=yes
    VISION=yes
    ;;
  pytorch-linux-xenial-cuda10-cudnn7-py3-gcc7)
    CUDA_VERSION=10.0
    CUDNN_VERSION=7
    ANACONDA_PYTHON_VERSION=3.6
    GCC_VERSION=7
    PROTOBUF=yes
    DB=yes
    VISION=yes
    ;;
  pytorch-linux-xenial-cuda10.1-cudnn7-py3-gcc7)
    CUDA_VERSION=10.1
    CUDNN_VERSION=7
    ANACONDA_PYTHON_VERSION=3.6
    GCC_VERSION=7
    PROTOBUF=yes
    DB=yes
    VISION=yes
    KATEX=yes
    ;;
  pytorch-linux-xenial-cuda10.2-cudnn7-py3-gcc7)
    CUDA_VERSION=10.2
    CUDNN_VERSION=7
    ANACONDA_PYTHON_VERSION=3.6
    GCC_VERSION=7
    PROTOBUF=yes
    DB=yes
    VISION=yes
    KATEX=yes
    ;;
  pytorch-linux-xenial-cuda11.1-cudnn8-py3-gcc7)
    CUDA_VERSION=11.1
    CUDNN_VERSION=8
    ANACONDA_PYTHON_VERSION=3.6
    GCC_VERSION=7
    PROTOBUF=yes
    DB=yes
    VISION=yes
    KATEX=yes
    ;;
<<<<<<< HEAD
  pytorch-linux-xenial-cuda11.2-cudnn8-py3-gcc7)
    CUDA_VERSION=11.2.0 # Deviating from major.minor to conform to nvidia's Docker image names
=======
  pytorch-linux-xenial-cuda11.3-cudnn8-py3-gcc7)
    CUDA_VERSION=11.3.0 # Deviating from major.minor to conform to nvidia's Docker image names
>>>>>>> 98fcdb80
    CUDNN_VERSION=8
    ANACONDA_PYTHON_VERSION=3.6
    GCC_VERSION=7
    PROTOBUF=yes
    DB=yes
    VISION=yes
    KATEX=yes
    ;;
  pytorch-linux-xenial-py3-clang5-asan)
    ANACONDA_PYTHON_VERSION=3.6
    CLANG_VERSION=5.0
    PROTOBUF=yes
    DB=yes
    VISION=yes
    ;;
  pytorch-linux-xenial-py3-clang7-onnx)
    ANACONDA_PYTHON_VERSION=3.6
    CLANG_VERSION=7
    PROTOBUF=yes
    DB=yes
    VISION=yes
    ;;
  pytorch-linux-xenial-py3-clang5-android-ndk-r19c)
    ANACONDA_PYTHON_VERSION=3.6
    CLANG_VERSION=5.0
    LLVMDEV=yes
    PROTOBUF=yes
    ANDROID=yes
    ANDROID_NDK_VERSION=r19c
    GRADLE_VERSION=6.8.3
    CMAKE_VERSION=3.7.0
    NINJA_VERSION=1.9.0
    ;;
  pytorch-linux-xenial-py3.6-clang7)
    ANACONDA_PYTHON_VERSION=3.6
    CLANG_VERSION=7
    PROTOBUF=yes
    DB=yes
    VISION=yes
    ;;
  pytorch-linux-bionic-py3.6-clang9)
    ANACONDA_PYTHON_VERSION=3.6
    CLANG_VERSION=9
    PROTOBUF=yes
    DB=yes
    VISION=yes
    VULKAN_SDK_VERSION=1.2.162.1
    SWIFTSHADER=yes
    ;;
  pytorch-linux-bionic-py3.8-gcc9)
    ANACONDA_PYTHON_VERSION=3.8
    GCC_VERSION=9
    PROTOBUF=yes
    DB=yes
    VISION=yes
    BREAKPAD=yes
    ;;
  pytorch-linux-bionic-cuda10.2-cudnn7-py3.6-clang9)
    CUDA_VERSION=10.2
    CUDNN_VERSION=7
    ANACONDA_PYTHON_VERSION=3.6
    CLANG_VERSION=9
    PROTOBUF=yes
    DB=yes
    VISION=yes
    ;;
  pytorch-linux-bionic-cuda10.2-cudnn7-py3.8-gcc9)
    CUDA_VERSION=10.2
    CUDNN_VERSION=7
    ANACONDA_PYTHON_VERSION=3.8
    GCC_VERSION=9
    PROTOBUF=yes
    DB=yes
    VISION=yes
    ;;
<<<<<<< HEAD
  pytorch-linux-bionic-rocm3.9-py3.6)
    ANACONDA_PYTHON_VERSION=3.6
    GCC_VERSION=9
    PROTOBUF=yes
    DB=yes
    VISION=yes
    ROCM_VERSION=3.9
    ;;
  pytorch-linux-bionic-rocm3.10-py3.6)
=======
  pytorch-linux-bionic-cuda10.2-cudnn7-py3.9-gcc7)
    CUDA_VERSION=10.2
    CUDNN_VERSION=7
    ANACONDA_PYTHON_VERSION=3.9
    GCC_VERSION=7
    PROTOBUF=yes
    DB=yes
    VISION=yes
    ;;
  pytorch-linux-bionic-cuda11.0-cudnn8-py3.6-gcc9)
    CUDA_VERSION=11.0
    CUDNN_VERSION=8
>>>>>>> 98fcdb80
    ANACONDA_PYTHON_VERSION=3.6
    GCC_VERSION=9
    PROTOBUF=yes
    DB=yes
    VISION=yes
<<<<<<< HEAD
=======
    ROCM_VERSION=3.9
    ;;
  pytorch-linux-bionic-rocm3.10-py3.6)
    ANACONDA_PYTHON_VERSION=3.6
    GCC_VERSION=9
    PROTOBUF=yes
    DB=yes
    VISION=yes
>>>>>>> 98fcdb80
    ROCM_VERSION=3.10
    ;;
  pytorch-linux-bionic-rocm4.0.1-py3.6)
    ANACONDA_PYTHON_VERSION=3.6
    GCC_VERSION=9
    PROTOBUF=yes
    DB=yes
    VISION=yes
    ROCM_VERSION=4.0.1
    ;;
  pytorch-linux-bionic-rocm4.1-py3.6)
    ANACONDA_PYTHON_VERSION=3.6
    GCC_VERSION=9
    PROTOBUF=yes
    DB=yes
    VISION=yes
    ROCM_VERSION=4.1
    ;;
  *)
    # Catch-all for builds that are not hardcoded.
    PROTOBUF=yes
    DB=yes
    VISION=yes
    echo "image '$image' did not match an existing build configuration"
    if [[ "$image" == *py* ]]; then
      extract_version_from_image_name py ANACONDA_PYTHON_VERSION
    fi
    if [[ "$image" == *cuda* ]]; then
      extract_version_from_image_name cuda CUDA_VERSION
      extract_version_from_image_name cudnn CUDNN_VERSION
    fi
    if [[ "$image" == *rocm* ]]; then
      extract_version_from_image_name rocm ROCM_VERSION
    fi
    if [[ "$image" == *gcc* ]]; then
      extract_version_from_image_name gcc GCC_VERSION
    fi
    if [[ "$image" == *clang* ]]; then
      extract_version_from_image_name clang CLANG_VERSION
    fi
    if [[ "$image" == *devtoolset* ]]; then
      extract_version_from_image_name devtoolset DEVTOOLSET_VERSION
    fi
    if [[ "$image" == *glibc* ]]; then
      extract_version_from_image_name glibc GLIBC_VERSION
    fi
    if [[ "$image" == *cmake* ]]; then
      extract_version_from_image_name cmake CMAKE_VERSION
    fi
  ;;
esac

# Set Jenkins UID and GID if running Jenkins
if [ -n "${JENKINS:-}" ]; then
  JENKINS_UID=$(id -u jenkins)
  JENKINS_GID=$(id -g jenkins)
fi

tmp_tag="tmp-$(cat /dev/urandom | tr -dc 'a-z' | fold -w 32 | head -n 1)"

# Build image
# TODO: build-arg THRIFT is not turned on for any image, remove it once we confirm
# it's no longer needed.
docker build \
       --no-cache \
       --progress=plain \
       --build-arg "TRAVIS_DL_URL_PREFIX=${TRAVIS_DL_URL_PREFIX}" \
       --build-arg "BUILD_ENVIRONMENT=${image}" \
       --build-arg "PROTOBUF=${PROTOBUF:-}" \
       --build-arg "THRIFT=${THRIFT:-}" \
       --build-arg "LLVMDEV=${LLVMDEV:-}" \
       --build-arg "DB=${DB:-}" \
       --build-arg "VISION=${VISION:-}" \
       --build-arg "EC2=${EC2:-}" \
       --build-arg "JENKINS=${JENKINS:-}" \
       --build-arg "JENKINS_UID=${JENKINS_UID:-}" \
       --build-arg "JENKINS_GID=${JENKINS_GID:-}" \
       --build-arg "UBUNTU_VERSION=${UBUNTU_VERSION}" \
       --build-arg "CENTOS_VERSION=${CENTOS_VERSION}" \
       --build-arg "DEVTOOLSET_VERSION=${DEVTOOLSET_VERSION}" \
       --build-arg "GLIBC_VERSION=${GLIBC_VERSION}" \
       --build-arg "CLANG_VERSION=${CLANG_VERSION}" \
       --build-arg "ANACONDA_PYTHON_VERSION=${ANACONDA_PYTHON_VERSION}" \
       --build-arg "GCC_VERSION=${GCC_VERSION}" \
       --build-arg "CUDA_VERSION=${CUDA_VERSION}" \
       --build-arg "CUDNN_VERSION=${CUDNN_VERSION}" \
       --build-arg "BREAKPAD=${BREAKPAD}" \
       --build-arg "ANDROID=${ANDROID}" \
       --build-arg "ANDROID_NDK=${ANDROID_NDK_VERSION}" \
       --build-arg "GRADLE_VERSION=${GRADLE_VERSION}" \
       --build-arg "VULKAN_SDK_VERSION=${VULKAN_SDK_VERSION}" \
       --build-arg "SWIFTSHADER=${SWIFTSHADER}" \
       --build-arg "CMAKE_VERSION=${CMAKE_VERSION:-}" \
       --build-arg "NINJA_VERSION=${NINJA_VERSION:-}" \
       --build-arg "KATEX=${KATEX:-}" \
       --build-arg "ROCM_VERSION=${ROCM_VERSION:-}" \
       -f $(dirname ${DOCKERFILE})/Dockerfile \
       -t "$tmp_tag" \
       "$@" \
       .

# NVIDIA dockers for RC releases use tag names like `11.0-cudnn8-devel-ubuntu18.04-rc`,
# for this case we will set UBUNTU_VERSION to `18.04-rc` so that the Dockerfile could
# find the correct image. As a result, here we have to replace the
#   "$UBUNTU_VERSION" == "18.04-rc"
# with
#   "$UBUNTU_VERSION" == "18.04"
UBUNTU_VERSION=$(echo ${UBUNTU_VERSION} | sed 's/-rc$//')

function drun() {
  docker run --rm "$tmp_tag" $*
}

if [[ "$OS" == "ubuntu" ]]; then
  if !(drun lsb_release -a 2>&1 | grep -qF Ubuntu); then
    echo "OS=ubuntu, but:"
    drun lsb_release -a
    exit 1
  fi
  if !(drun lsb_release -a 2>&1 | grep -qF "$UBUNTU_VERSION"); then
    echo "UBUNTU_VERSION=$UBUNTU_VERSION, but:"
    drun lsb_release -a
    exit 1
  fi
fi

if [ -n "$ANACONDA_PYTHON_VERSION" ]; then
  if !(drun python --version 2>&1 | grep -qF "Python $ANACONDA_PYTHON_VERSION"); then
    echo "ANACONDA_PYTHON_VERSION=$ANACONDA_PYTHON_VERSION, but:"
    drun python --version
    exit 1
  fi
fi

if [ -n "$GCC_VERSION" ]; then
  if !(drun gcc --version 2>&1 | grep -q " $GCC_VERSION\\W"); then
    echo "GCC_VERSION=$GCC_VERSION, but:"
    drun gcc --version
    exit 1
  fi
fi

if [ -n "$CLANG_VERSION" ]; then
  if !(drun clang --version 2>&1 | grep -qF "clang version $CLANG_VERSION"); then
    echo "CLANG_VERSION=$CLANG_VERSION, but:"
    drun clang --version
    exit 1
  fi
fi

if [ -n "$KATEX" ]; then
  if !(drun katex --version); then
    echo "KATEX=$KATEX, but:"
    drun katex --version
    exit 1
  fi
fi<|MERGE_RESOLUTION|>--- conflicted
+++ resolved
@@ -140,13 +140,8 @@
     VISION=yes
     KATEX=yes
     ;;
-<<<<<<< HEAD
-  pytorch-linux-xenial-cuda11.2-cudnn8-py3-gcc7)
-    CUDA_VERSION=11.2.0 # Deviating from major.minor to conform to nvidia's Docker image names
-=======
   pytorch-linux-xenial-cuda11.3-cudnn8-py3-gcc7)
     CUDA_VERSION=11.3.0 # Deviating from major.minor to conform to nvidia's Docker image names
->>>>>>> 98fcdb80
     CUDNN_VERSION=8
     ANACONDA_PYTHON_VERSION=3.6
     GCC_VERSION=7
@@ -222,17 +217,6 @@
     DB=yes
     VISION=yes
     ;;
-<<<<<<< HEAD
-  pytorch-linux-bionic-rocm3.9-py3.6)
-    ANACONDA_PYTHON_VERSION=3.6
-    GCC_VERSION=9
-    PROTOBUF=yes
-    DB=yes
-    VISION=yes
-    ROCM_VERSION=3.9
-    ;;
-  pytorch-linux-bionic-rocm3.10-py3.6)
-=======
   pytorch-linux-bionic-cuda10.2-cudnn7-py3.9-gcc7)
     CUDA_VERSION=10.2
     CUDNN_VERSION=7
@@ -245,14 +229,11 @@
   pytorch-linux-bionic-cuda11.0-cudnn8-py3.6-gcc9)
     CUDA_VERSION=11.0
     CUDNN_VERSION=8
->>>>>>> 98fcdb80
-    ANACONDA_PYTHON_VERSION=3.6
-    GCC_VERSION=9
-    PROTOBUF=yes
-    DB=yes
-    VISION=yes
-<<<<<<< HEAD
-=======
+    ANACONDA_PYTHON_VERSION=3.6
+    GCC_VERSION=9
+    PROTOBUF=yes
+    DB=yes
+    VISION=yes
     ROCM_VERSION=3.9
     ;;
   pytorch-linux-bionic-rocm3.10-py3.6)
@@ -261,7 +242,6 @@
     PROTOBUF=yes
     DB=yes
     VISION=yes
->>>>>>> 98fcdb80
     ROCM_VERSION=3.10
     ;;
   pytorch-linux-bionic-rocm4.0.1-py3.6)
