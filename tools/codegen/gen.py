import os
from typing import List, Dict, Optional, Tuple, Set, Any, Union, Sequence, TypeVar
from typing_extensions import Literal
import yaml
from collections import OrderedDict, defaultdict, namedtuple
import argparse
import pathlib
import json
from dataclasses import dataclass

from tools.codegen.model import (Argument, DispatchKey, FunctionSchema,
                                 Location, NativeFunction,
                                 NativeFunctionsGroup, OperatorName,
                                 BackendIndex, BackendMetadata,
                                 OptionalType, SchemaKind, SelfArgument,
                                 TensorOptionsArguments, Type, Variant,
                                 is_cuda_dispatch_key,
                                 is_generic_dispatch_key,
                                 Tag, BaseOperatorName)
from tools.codegen.api.types import (Binding, CppSignature, CppSignatureGroup,
                                     DispatcherSignature, NativeSignature)
from tools.codegen.api import cpp
import tools.codegen.api.dispatcher as dispatcher
import tools.codegen.api.native as native
import tools.codegen.api.meta as meta
import tools.codegen.api.structured as structured
from tools.codegen.api.translate import translate
from tools.codegen.selective_build.selector import SelectiveBuilder
from tools.codegen.utils import (
    Target, concatMap, context, mapMaybe, YamlDumper, YamlLoader, FileManager, assert_never
)
from tools.codegen.context import (method_with_native_function,
                                   native_function_manager,
                                   with_native_function_and_indices,
                                   with_native_function)
import tools.codegen.dest as dest
from tools.codegen.gen_functionalization_type import (
    gen_functionalization_definition,
    gen_functionalization_registration,
    gen_functionalization_view_inverse_declaration
)

T = TypeVar('T')

# Welcome to the ATen code generator v2!  The ATen code generator is
# responsible for parsing native_functions.yaml and then generating
# various generated files (e.g., TypeDefault.cpp) based on the operators
# defined in this file.  This means that the code generator knows how to
# parse function schema, and then translate this into various C++ types
# and boilerplate code.
#
# Some things to know about this file when you modify it:
#
# - This file has STRICT mypy typechecking.  Typecheck it with
#   `mypy --config mypy-strict.ini` in the root source directory
#
# - Most of the heavy lifting lives in external modules:
#   - 'model' has the data model for native_functions.yaml.  The classes
#     in those file represent what you see when you look at
#     a native_functions.yaml
#   - 'api' has conversions for how to translate JIT schema into
#     the various C++ APIs that the codegen interacts with.  There
#     are in fact THREE different C++ APIs: the public C++ API,
#     the dispatcher API, and the legacy disaptcher API.  See each
#     of these respective files for more information

# ~~~~~~~~~~~~~~~~~~~~~~~~~~~~~~~~~~~~~~~~~~~~~~~~~~~~~~~~~~~~~~~~~~~ #
#
#                         HELPER FUNCTIONS
#
# ~~~~~~~~~~~~~~~~~~~~~~~~~~~~~~~~~~~~~~~~~~~~~~~~~~~~~~~~~~~~~~~~~~~ #

# A custom loader for YAML to let us also keep track of line numbers
# of each entry in the YAML file
class LineLoader(YamlLoader):
    def construct_mapping(self, node, deep=False):  # type: ignore[no-untyped-def]
        mapping = super().construct_mapping(node, deep=deep)  # type: ignore[no-untyped-call]
        # Add 1 so line numbering starts at 1
        mapping['__line__'] = node.start_mark.line + 1
        return mapping

_GLOBAL_PARSE_NATIVE_YAML_CACHE = {}

# Parse native_functions.yaml into a sequence of NativeFunctions and Backend Indices.
ParsedYaml = namedtuple('ParsedYaml', ['native_functions', 'backend_indices'])
def parse_native_yaml(path: str) -> ParsedYaml:
    global _GLOBAL_PARSE_NATIVE_YAML_CACHE
    if path not in _GLOBAL_PARSE_NATIVE_YAML_CACHE:
        with open(path, 'r') as f:
            es = yaml.load(f, Loader=LineLoader)
        assert isinstance(es, list)
        rs: List[NativeFunction] = []
        bs: Dict[DispatchKey, Dict[OperatorName, BackendMetadata]] = defaultdict(dict)
        for e in es:
            assert isinstance(e.get('__line__'), int), e
            loc = Location(path, e['__line__'])
            funcs = e.get('func')
            with context(lambda: f'in {loc}:\n  {funcs}'):
                func, m = NativeFunction.from_yaml(e, loc)
                rs.append(func)
                BackendIndex.grow_index(bs, m)
        error_check_native_functions(rs)
        # Default dict is to prevent the codegen from barfing when we have a dispatch key that has no kernels yet.
        indices: Dict[DispatchKey, BackendIndex] = defaultdict(lambda: BackendIndex(
            dispatch_key=DispatchKey.Undefined, use_out_as_primary=True, external=False, index={}))
        for k, v in bs.items():
            # All structured in-tree operators are implemented in terms of their out operator.
            indices[k] = BackendIndex(dispatch_key=k, use_out_as_primary=True, external=False, index=v)
        _GLOBAL_PARSE_NATIVE_YAML_CACHE[path] = ParsedYaml(rs, indices)

    return _GLOBAL_PARSE_NATIVE_YAML_CACHE[path]

# Some assertions are already performed during parsing, but those are only within a single NativeFunction.
# Assertions here are meant to be performed across NativeFunctions.
def error_check_native_functions(funcs: Sequence[NativeFunction]) -> None:
    func_map: Dict[OperatorName, NativeFunction] = {}
    base_func_map: Dict[BaseOperatorName, List[NativeFunction]] = defaultdict(list)
    for f in funcs:
        func_map[f.func.name] = f
        base_func_map[f.func.name.name].append(f)
    for f in funcs:
        if f.structured_delegate is not None:
            delegate_func = func_map[f.structured_delegate]
            assert delegate_func.structured, \
                f"{f.func.name} is marked as a structured_delegate pointing to " \
                f"{f.structured_delegate}, but {f.structured_delegate} is not marked as structured. " \
                f"Consider adding 'structured=True' to the delegated operator"
        if f.tag is not None and f.tag is Tag.inplace_view:
            base_name = f.func.name.name
            overload_name = f.func.name.overload_name
            assert base_name.inplace, \
                f"{f.func.name} is marked with tag: inplace_view, but it doesn't follow the naming " \
                "convention for inplace ops - the codegen expects the base name to have a trailing underscore. "
            out_of_place_base_name = BaseOperatorName(base_name.base, False, base_name.dunder_method)
            assert len(base_func_map[out_of_place_base_name]) > 0, \
                f"{f.func.name} is marked with tag: inplace_view. The codegen expects there to be a corresponding " \
                f"out-of-place view op with the name '{base_name}' and matching schema, but it didn't find one. "


def cpp_string(s: str) -> str:
    """Convert a python string into a c++ string literal """
    s = s.replace('\\', '\\\\')
    s = s.replace('"', '\\"')
    s = s.replace('\a', '\\a')
    s = s.replace('\b', '\\b')
    s = s.replace('\f', '\\f')
    s = s.replace('\n', '\\n')
    s = s.replace('\v', '\\v')
    s = s.replace('\t', '\\t')
    return f'"{s}"'

# ~~~~~~~~~~~~~~~~~~~~~~~~~~~~~~~~~~~~~~~~~~~~~~~~~~~~~~~~~~~~~~~~~~~ #
#
#                        C++ CODE GENERATION
#
# ~~~~~~~~~~~~~~~~~~~~~~~~~~~~~~~~~~~~~~~~~~~~~~~~~~~~~~~~~~~~~~~~~~~ #

# Most functions in this section are curried: they consist of a function
# that takes some parameters (e.g., what is to be generated) which itself
# returns a function that actually maps NativeFunction to the code
# to be generated.  This pattern makes it convenient to use map, concatMap
# and similar functional combinators.

def static_dispatch_keys(backend: Optional[BackendIndex]) -> List[DispatchKey]:
    if backend is None:
        return []
    else:
        return [
            backend.dispatch_key,
            DispatchKey.CompositeImplicitAutograd,
            DispatchKey.CompositeExplicitAutograd
        ]

def get_static_dispatch_backend(f: NativeFunction, backend_index: BackendIndex) -> Optional[DispatchKey]:
    if (f.structured_delegate is not None or backend_index.has_kernel(f)):
        # TODO: for ops with structured_delegate it should check the dispatch table of
        # the out variant instead. For now, these structured ops all have CPU/CUDA kernels
        # so we always dispatch to the `backend`, but this could be wrong when we
        # migrate math/default_backend ops to use structured delegate.
        return backend_index.dispatch_key
    elif f.has_composite_explicit_autograd_kernel:
        return DispatchKey.CompositeExplicitAutograd
    elif f.has_composite_implicit_autograd_kernel:
        return DispatchKey.CompositeImplicitAutograd
    return None


def static_dispatch_ops_header(
        f: NativeFunction,
        backend_index: Optional[BackendIndex]) -> Optional[str]:
    if backend_index is None or f.manual_kernel_registration:
        return None

    dispatch_key = get_static_dispatch_backend(f, backend_index)
    return (f'#include <ATen/ops/{f.root_name}_{dispatch_key.lower()}_dispatch.h>'
            if dispatch_key is not None else None)


def static_dispatch(
    f: NativeFunction, cpp_sig: CppSignature,
    *, method: bool, backend_index: Optional[BackendIndex]
) -> Optional[str]:
    if backend_index is None or f.manual_kernel_registration:
        return None
    target_sig = CppSignatureGroup.from_native_function(f, method=False, fallback_binding=False).signature
    name = target_sig.name()
    exprs = translate(cpp_sig.arguments(), target_sig.arguments(), method=method)
    exprs_str = ', '.join(a.expr for a in exprs)

    dispatch_key = get_static_dispatch_backend(f, backend_index)
    if dispatch_key is not None:
        return f'return at::{dispatch_key.lower()}::{name}({exprs_str});'

    return f'TORCH_CHECK(false, "Static dispatch does not support {name} for {backend_index.dispatch_key}.");'

# Generates RegisterSchema.cpp.  Depending on the selector, either
# all schemas are registered, or only some are (in the case of
# selective build)
@dataclass(frozen=True)
class RegisterSchema:
    selector: SelectiveBuilder

    @method_with_native_function
    def __call__(self, f: NativeFunction) -> Optional[str]:
        if not self.selector.is_native_function_selected(f):
            return None
        return f'm.def({cpp_string(str(f.func))});\n'

# Generates Operators.h and Operators.cpp.
# These provide macros that, given an operator and overload name, allow users
# to access an "un-overloaded" function version of the operator. This
# is useful for extension writers who want to (1) want to decltype the operator
# and (2) don't want to worry about method-only operators.
@dataclass(frozen=True)
class ComputeOperators:
    target: Union[
        Literal[Target.DECLARATION],
        Literal[Target.DEFINITION]
    ]

    @method_with_native_function
    def __call__(self, f: NativeFunction) -> str:
        sig = DispatcherSignature.from_schema(f.func)
        name = f.func.name.unambiguous_name()
        call_method_name = 'call'
        redispatch_method_name = 'redispatch'

        if self.target is Target.DECLARATION:
            # Note [The ATen Operators API]
            # The ATen Operators API lives in the at::_ops namespace, and contains compile-time
            # metadata about each operator + entry points into the Dispatcher.
            # The C++ function, method, and redispatch API's are all implemented as wrappers
            # into various bits of the structs defined here.
            #
            # Important characteristics about the Operators API:
            # (1) It follows the Dispatcher API.
            #     This is kind of necessary to avoid overhead.
            #     For example: if it followed the C++ API, then all of the faithful C++ factory functions
            #     would need to wrap their arguments into TensorOptions only to unwrap them again.
            # (2) Overload names are disambiguated.
            #     This is helpful for pytorch extenders who would like to decltype() an aten operator,
            #     that has overloads, e.g. decltype(at::_ops::mul_Tensor::call)
            # (3) No argument defaulting is allowed.
            #     This is more of an implementation detail to avoid #include cycles,
            #     since TensorBody.h (which defines the Tensor class) needs to include this file.
            # (4) manual_cpp_bindings and faithful names are not included in the API.
            #     This applies to stuff like __dispatch__is_complex(), and add_outf().
            #     These aren't "real aten ops", they're just additional functions provided by the C++ API.
            #     They're implemented as wrappers in Functions.h that call into the actual operators
            #     defined here, i.e. at::_ops::is_complex::call() and at::_ops::add_out::call().
            #     This means that ATEN_OP(is_complex) will not fastpath, and will go through the dispatcher.
            return f"""
struct TORCH_API {name} {{
  using schema = {sig.type()};
  using ptr_schema = schema*;
  // See Note [static constexpr char* members for windows NVCC]
  STATIC_CONSTEXPR_STR_INL_EXCEPT_WIN_CUDA(name, "aten::{f.func.name.name}")
  STATIC_CONSTEXPR_STR_INL_EXCEPT_WIN_CUDA(overload_name, "{f.func.name.overload_name}")
  STATIC_CONSTEXPR_STR_INL_EXCEPT_WIN_CUDA(schema_str, {cpp_string(str(f.func))})
  static {sig.defn(name=call_method_name, is_redispatching_fn=False)};
  static {sig.defn(name=redispatch_method_name, is_redispatching_fn=True)};
}};"""
        elif self.target is Target.DEFINITION:
            defns = f"""
STATIC_CONST_STR_OUT_OF_LINE_FOR_WIN_CUDA({name}, name, "aten::{f.func.name.name}")
STATIC_CONST_STR_OUT_OF_LINE_FOR_WIN_CUDA({name}, overload_name, "{f.func.name.overload_name}")
STATIC_CONST_STR_OUT_OF_LINE_FOR_WIN_CUDA({name}, schema_str, {cpp_string(str(f.func))})

// aten::{f.func}
static C10_NOINLINE c10::TypedOperatorHandle<{name}::schema> create_{name}_typed_handle() {{
  return c10::Dispatcher::singleton()
      .findSchemaOrThrow({name}::name, {name}::overload_name)
      .typed<{name}::schema>();
}}
"""

            for is_redispatching_fn in [False, True]:
                if is_redispatching_fn:
                    dispatcher_exprs_str = ', '.join(['dispatchKeySet'] + [a.name for a in sig.arguments()])
                    dispatcher_call = 'redispatch'
                    method_name = f'{name}::{redispatch_method_name}'
                else:
                    dispatcher_exprs_str = ', '.join([a.name for a in sig.arguments()])
                    dispatcher_call = 'call'
                    method_name = f'{name}::{call_method_name}'

                defns += f"""
// aten::{f.func}
{sig.defn(name=method_name, is_redispatching_fn=is_redispatching_fn)} {{
    static auto op = create_{name}_typed_handle();
    return op.{dispatcher_call}({dispatcher_exprs_str});
}}
"""
            return defns
        else:
            assert_never(self.target)


# Generates Function.h, which provides the functional public C++ API,
# and the scaffolding to call into the dispatcher from these functions.
@dataclass(frozen=True)
class ComputeFunction:
    static_dispatch_backend_index: Optional[BackendIndex]

    @method_with_native_function
    def __call__(self, f: NativeFunction) -> Optional[str]:
        if Variant.function not in f.variants:
            return None

        sig_group = CppSignatureGroup.from_native_function(f, method=False, fallback_binding=f.manual_cpp_binding)

        def generate_defn(faithful: bool) -> str:
            if faithful:
                sig = sig_group.faithful_signature
                assert sig is not None
            else:
                sig = sig_group.signature

            # See Note [The ATen Operators API]
            target_sig = DispatcherSignature.from_schema(f.func)
            exprs = translate(sig.arguments(), target_sig.arguments())
            exprs_str = ', '.join([e.expr for e in exprs])

            static_dispatch_block = static_dispatch(f, sig, method=False, backend_index=self.static_dispatch_backend_index)
            if static_dispatch_block is None:
                return f"""
// aten::{f.func}
TORCH_API inline {sig.decl()} {{
    return at::_ops::{f.func.name.unambiguous_name()}::call({exprs_str});
}}
"""
            else:
                return f"""
// aten::{f.func}
TORCH_API inline {sig.decl()} {{
    {static_dispatch_block}
}}
"""
        result = generate_defn(False)
        if sig_group.faithful_signature is not None:
            result += generate_defn(True)

        return result

# Generates TensorBody.h. This file provides the object-oriented (method-based)
# public C++ API, and the scaffolding to call into the dispatcher from these functions.
@dataclass(frozen=True)
class ComputeTensorMethod:
    target: Union[
        Literal[Target.DECLARATION],
        Literal[Target.DEFINITION]
    ]
    static_dispatch_backend_index: Optional[BackendIndex]

    @method_with_native_function
    def __call__(self, f: NativeFunction) -> Optional[str]:
        if Variant.method not in f.variants:
            return None

        assert not f.func.is_out_fn()
        assert f.func.arguments.self_arg is not None

        sig_group = CppSignatureGroup.from_native_function(f, method=True, fallback_binding=f.manual_cpp_binding)

        if self.target is Target.DECLARATION:
            result = f"{sig_group.signature.decl()} const;\n"
            if sig_group.faithful_signature is not None:
                result += f"{sig_group.faithful_signature.decl()} const;\n"
            return result

        if self.target is not Target.DEFINITION:
            assert_never(self.target)

        def generate_defn(faithful: bool) -> str:
            if faithful:
                sig = sig_group.faithful_signature
                assert sig is not None
            else:
                sig = sig_group.signature

            target_sig = DispatcherSignature.from_schema(f.func)
            exprs = translate(sig.arguments(), target_sig.arguments(), method=True)
            exprs_str = ', '.join([e.expr for e in exprs])

            static_dispatch_block = static_dispatch(f, sig, method=True, backend_index=self.static_dispatch_backend_index)
            if static_dispatch_block is None:
                return f"""
// aten::{f.func}
inline {sig.defn(prefix="Tensor::")} const {{
    return at::_ops::{f.func.name.unambiguous_name()}::call({exprs_str});
}}
"""
            else:
                return f"""
// aten::{f.func}
inline {sig.defn(prefix="Tensor::")} const {{
    {static_dispatch_block}
}}
"""

        result = generate_defn(faithful=False)
        if sig_group.faithful_signature is not None:
            result += generate_defn(faithful=True)

        return result

# Generates RedispatchFunctions.h.
# This is similar to the C++ API defined in Functions.h, but provides access
# to the dispatcher's redispatch API.
@dataclass(frozen=True)
class ComputeRedispatchFunction:

    @method_with_native_function
    def __call__(self, f: NativeFunction) -> Optional[str]:
        # We unconditionally generate function variants of the redispatch API.
        # This is mainly because we can namespace functions separately, but not methods,
        sig_group = CppSignatureGroup.from_native_function(f, method=False, fallback_binding=f.manual_cpp_binding)

        def generate_defn(faithful: bool) -> str:
            if faithful:
                sig = sig_group.faithful_signature
                assert sig is not None
            else:
                sig = sig_group.signature

            target_sig = DispatcherSignature.from_schema(f.func)
            exprs = translate(sig.arguments(), target_sig.arguments())
            exprs_str = ', '.join(['dispatchKeySet'] + [a.expr for a in exprs])

            return f"""
// aten::{f.func}
TORCH_API inline {sig.decl(is_redispatching_fn=True)} {{
    return at::_ops::{f.func.name.unambiguous_name()}::redispatch({exprs_str});
}}
"""
        result = generate_defn(False)
        if sig_group.faithful_signature is not None:
            result += generate_defn(True)

        return result


# Generates ATenOpList.cpp, a runtime accessible list of all aten
# operators.
# TODO: This was historically used to help some JIT interop code
# figure out whether or not to treat aten namespace'd operators
# one way or another, we should reevaluate if this is actually needed.
@with_native_function
def compute_aten_op(f: NativeFunction) -> str:
    return f'{{"aten::{f.func.name.name}", "{f.func.name.overload_name}"}},'

# Generates MetaFunctions.h
def compute_meta_function_declaration(g: NativeFunctionsGroup) -> Optional[str]:
    if not g.structured:
        return None
    with native_function_manager(g.out):
        name = meta.name(g)
        args = structured.meta_arguments(g)
        args_str = ', '.join(a.decl() for a in args)
        parent_class = g.out.structured_inherits
        if parent_class is None:
            parent_class = "at::impl::MetaBase"
        meta_return = "void"
        precomputed = g.out.precomputed if g.structured else None

        if precomputed:
            # Generate the template declaration with one bool parameter for each
            # precomputed element. Each parameter is true if the corresponding (in
            # terms of position) precomputed element has been set.
            precomputed_elements = [elem for replace_list in precomputed.replace.values() for elem in replace_list]
            precomputed_template_parameters = [elem.name.upper() for elem in precomputed_elements]
            precomputed_template_params_str = ", ".join(f"bool {param} = false" for param in precomputed_template_parameters)
            precompute_template_decl = f"template <{precomputed_template_params_str}>"

            # Generate a string containing declarations of all precomputed elements.
            precomputed_elements_with_cpp_types = [
                structured.argument_type(elem, binds=elem.name)
                for elem in precomputed_elements
            ]

            precomputed_elements_decl = ";\n".join(
                f"{elem.cpp_type(strip_ref=True)} {elem.name}" for elem in precomputed_elements_with_cpp_types
            )

            # Generate "setter" methods for each precomputed element. Each method will return
            # a new instance of precompute_out with the template parameter that corresponds to
            # the member set by the method to true (to indicate that it has been set).
            setter_methods = []
            for i, elem in enumerate(precomputed_elements):
                # Generate the signature. The return type will be the same
                # as the type of `this` but with the template parameter
                # corresponding to the element set by this method set to true.
                # The assert generated below will ensure that this template
                # parameter is false on the type of `this`.
                return_ty_templates = ", ".join(
                    precomputed_template_parameters[:i] + ["true"] + precomputed_template_parameters[i + 1:]
                )
                return_ty = f"precompute_out<{return_ty_templates}>"
                elem_cpp_ty = precomputed_elements_with_cpp_types[i].cpp_type(strip_ref=True)
                signature = f"{return_ty} set_{elem.name}({elem_cpp_ty} value)"

                # Generate an assert which checks that the
                # template parameter corresponding to the precomputed
                # element that is set by this method is false on the
                # class corresponding to the object that `this` points to.
                # This ensures that each element can be set only once.
                assert_msg = f"\"{precomputed_elements[i].name} already set\""
                assert_stmt = f"static_assert({precomputed_template_parameters[i]} == false, {assert_msg});"

                # Generate the new object construction block. All state
                # except the element that this method sets is copied from the
                # object that `this` points to. The value for the element that
                # the method sets is taken from a method parameter.
                construction_stmts = []
                construction_stmts.append(f"{return_ty} ret;")

                for j, elem in enumerate(precomputed_elements):
                    if i == j:
                        construction_stmts.append(f"ret.{elem.name} = value;")
                    else:
                        construction_stmts.append(f"ret.{elem.name} = this->{elem.name};")

                construction_stmts.append("return ret;")
                construction_block = "\n".join(construction_stmts)

                setter_methods.append(f"""
                    {signature} {{
                        {assert_stmt}
                        {construction_block}
                    }}
                """)
            setter_methods_decl = "\n".join(setter_methods)

            # Meta should return an instance of the struct containing the precomputed elements.
            meta_return_template_params = ", ".join(["true"] * len(precomputed_template_parameters))
            # This typedef (actually a using statement) is needed so that TORCH_META_FUNC can reuse the return
            # type (which has a variable number of template parameters).
            meta_return_typedef = f"using meta_return_ty = precompute_out <{meta_return_template_params}>;"
            meta_return = "meta_return_ty"
            precomputed_decl = f"""
                {precompute_template_decl}
                struct TORCH_API precompute_out {{
                    {setter_methods_decl}
                    {precomputed_elements_decl};
            }};"""
        else:
            meta_return_typedef = ""
            precomputed_decl = ""

        return f"""\
struct TORCH_API structured_{name} : public {parent_class} {{
    {precomputed_decl}
    {meta_return_typedef}
    {meta_return} meta({args_str});
}};
"""

# Generates RegisterBackendSelect.cpp, a series of kernels which provide
# specialized computation of dispatch key for operator signatures which cannot
# be easily done automatically using templating.
@dataclass(frozen=True)
class ComputeBackendSelect:
    target: Union[
        Literal[Target.DEFINITION],
        Literal[Target.REGISTRATION]
    ]

    # Selector object to determine which operators to generate
    # registration code for.
    selector: SelectiveBuilder

    @method_with_native_function
    def __call__(self, f: NativeFunction) -> Optional[str]:
        if str(f.func.name.name).endswith('_like') or str(f.func.name.name).startswith('new_'):
            return None

        name = native.name(f.func)
        native_sig = NativeSignature(f.func)

        if not any(isinstance(a.argument, TensorOptionsArguments) for a in native_sig.arguments()):
            return None

        if not self.selector.is_native_function_selected(f):
            return None

        native_tensor_args = [
            a for a in native_sig.arguments()
            if isinstance(a.argument, Argument) and a.argument.type.is_tensor_like()
        ]

        dispatcher_sig = DispatcherSignature.from_schema(f.func)

        sig: Union[NativeSignature, DispatcherSignature]
        sig = dispatcher_sig
        dispatcher_exprs = dispatcher_sig.exprs()
        dispatch_key = "c10::computeDispatchKey(dtype, layout, device)"

        if self.target is Target.DEFINITION:
            # I don't think there's actually a good reason to generate
            # these two cases differently
            # The first case could probably be improved though- it calls computeDispatchKeySet(),
            # which looks at TLS dispatch keys- there should not be any by the time we reach backend select.
            if native_tensor_args:
                tensor_args = ', '.join(a.name for a in native_tensor_args)
                compute_dk = f"""\
DispatchKeySet _dk_set = c10::DispatchKeySet({dispatch_key}) | c10::detail::multi_dispatch_key_set({tensor_args});
  DispatchKeySet _dk_mask = c10::DispatchKeySet(DispatchKeySet::FULL_AFTER, DispatchKey::BackendSelect);
  DispatchKeySet _dk = c10::impl::computeDispatchKeySet(_dk_set, _dk_mask);"""
            else:
                compute_dk = f"DispatchKeySet _dk = c10::DispatchKeySet({dispatch_key});"
            return f"""\
// aten::{f.func}
C10_ALWAYS_INLINE
{sig.defn(name)} {{
  static auto op = c10::Dispatcher::singleton()
    .findSchemaOrThrow("aten::{f.func.name.name}", "{f.func.name.overload_name}")
    .typed<{dispatcher_sig.type()}>();
  {compute_dk}
  return op.redispatch(_dk, {', '.join(a.expr for a in dispatcher_exprs)});
}}
"""
        elif self.target is Target.REGISTRATION:
            return f"""m.impl("aten::{f.func.name}", TORCH_FN({name}));"""
        else:
            assert_never(self.target)

# ~~~~~~~~~~~~~~~~~~~~~~~~~~~~~~~~~~~~~~~~~~~~~~~~~~~~~~~~~~~~~~~~~~~ #
#
#                       YAML CODE GENERATION
#
# ~~~~~~~~~~~~~~~~~~~~~~~~~~~~~~~~~~~~~~~~~~~~~~~~~~~~~~~~~~~~~~~~~~~ #

def format_yaml(data: object) -> str:
    # Ignore alias in Dumper
    YamlDumper.ignore_aliases = lambda self, data: True  # type: ignore[assignment]

    # Support serializing OrderedDict
    def dict_representer(dumper: Any, data: Any) -> Any:
        return dumper.represent_dict(data.items())
    YamlDumper.add_representer(OrderedDict, dict_representer)  # type: ignore[no-untyped-call]
    # Some yaml parsers (e.g. Haskell's) don't understand line breaks.
    # width=1e9 turns off optional line breaks and improves
    # the portability of the outputted yaml.
    return yaml.dump(data, default_flow_style=False, Dumper=YamlDumper, width=1e9)  # type: ignore[no-any-return]

# For some reason, some defaults we write to YAML are written as native
# YAML objects, rather than doing them uniformly as strings.  This
# function detects those cases and converts them into native Python
# objects.
def pythonify_default(s: str) -> object:
    if s == 'true':
        return True
    elif s == 'false':
        return False

    try:
        return int(s)
    except ValueError:
        try:
            return float(s)
        except ValueError:
            return s

# What is a dynamic type?  Over time, the semantic meaning of
# dynamic type has degraded to meaninglessness (in the old days,
# it captured dtype-ness of types, but that has gone away with
# the removal of TH).  These days, it's mostly the same thing as
# the C++ API argument type, except that Tensor and Tensor?
# arguments simply present as Tensor.
#
# TODO: Get rid of dynamic_type, after getting tools/autograd
# to use the new codegen framework
def dynamic_type(t: Type) -> str:
    if isinstance(t, OptionalType):
        return dynamic_type(t.elem)
    # Note we don't use t.is_tensor_like() here because it would
    # also include Tensor[]
    if str(t) == 'Tensor':
        return 'at::Tensor'
    return cpp.argumenttype_type(t, mutable=False, binds='__placeholder__').cpp_type()

def compute_method_of_yaml(variants: Set[Variant]) -> List[str]:
    # This is written out explicitly to ensure that Tensor and
    # namespace are put into the list in the right order
    method_of = ['Type']
    if Variant.method in variants:
        method_of.append('Tensor')
    if Variant.function in variants:
        method_of.append('namespace')
    return method_of

def compute_returns_yaml(f: NativeFunction) -> Tuple[List[Dict[str, str]], Dict[str, str]]:
    # Note [name and field_name]
    # ~~~~~~~~~~~~~~~~~~~~~~~~~~
    # To understand name_to_field_name, we must first talk about this
    # schema:
    #
    #   lstsq.X(Tensor self, Tensor A, *, Tensor(a!) X, Tensor(b!) qr) -> (Tensor(a!) solution, Tensor(b!) QR)
    #
    # There is something very odd about this schema: it is an out
    # variant of the function (that is to say, it will convert into
    # at::lstsq_out() in the C++ API), but the names of the output
    # return arguments don't match the keyword argument names of
    # the inputs.  It TURNS OUT that in this situation, the historical
    # Declarations.yaml we want to output is this (abbreviated to
    # only show relevant fields):
    #
    #   arguments:
    #     ...
    #   - field_name: solution
    #     name: X
    #   - field_name: QR
    #     name: qr
    #     ...
    #
    #   returns:
    #   - field_name: solution
    #     name: X
    #   - field_name: QR
    #     name: qr
    #
    # The name of the return fields is stored in 'field_name', and the
    # name of the arguments is stored in 'name'.  So when we process
    # arguments, we need a way to get at the corresponding return.  At
    # the moment, this is most conveniently done by constructing a
    # mapping from name (the argument concept) to field_name (the
    # return concept) while processing return arguments, since we don't
    # directly maintain this correspondence in the modeling of function
    # schema itself.
    #
    # See also https://github.com/pytorch/pytorch/issues/43114
    name_to_field_name: Dict[str, str] = {}

    # Compute the returns field of the YAML entry
    names = cpp.return_names(f)
    returns = []
    for i, (r, name) in enumerate(zip(f.func.returns, names)):
        ret = {
            'dynamic_type': dynamic_type(r.type),
            'name': name,
            'type': cpp.return_type(r).cpp_type(),
        }

        if r.name:
            # See Note [name and field_name]
            ret['field_name'] = r.name
            if f.func.is_out_fn():
                name_to_field_name[f.func.arguments.out[i].name] = r.name

        returns.append(ret)

    return returns, name_to_field_name

# arguments in yaml roughly corresponds to the public C++ API
def compute_cpp_argument_yaml(cpp_a: Binding, *, schema_order: bool, kwarg_only_set: Set[str],
                              out_arg_set: Set[str], name_to_field_name: Dict[str, str]) -> object:
    if isinstance(cpp_a.argument, TensorOptionsArguments):
        arg: Dict[str, object] = {
            'annotation': None,
            'dynamic_type': 'at::TensorOptions',
            'is_nullable': False,
            'name': cpp_a.name,
            'type': cpp_a.type,
            'kwarg_only': True,
        }
        if cpp_a.default is not None:
            arg['default'] = cpp_a.default
        return arg
    elif isinstance(cpp_a.argument, SelfArgument):
        raise AssertionError()
    elif isinstance(cpp_a.argument, Argument):
        return compute_argument_yaml(
            cpp_a.argument, schema_order=schema_order,
            kwarg_only_set=kwarg_only_set, out_arg_set=out_arg_set, name_to_field_name=name_to_field_name)

def compute_argument_yaml(a: Argument, *, schema_order: bool, kwarg_only_set: Set[str],
                          out_arg_set: Set[str], name_to_field_name: Dict[str, str]) -> object:
    arg: Dict[str, object] = {
        'annotation': str(a.annotation) if a.annotation else None,
        'dynamic_type': dynamic_type(a.type),
        'is_nullable': a.type.is_nullable(),
        'name': a.name,
        'type': cpp.argument_type(a, binds="__placeholder__").cpp_type(),
    }
    if a.default is not None:
        arg['default'] = pythonify_default(cpp.default_expr(a.default, a.type))
    if a.name in kwarg_only_set:
        arg['kwarg_only'] = True
    if a.name in out_arg_set:
        arg['output'] = True
        arg['allocate'] = True
        # See Note [name and field_name]
        if a.name in name_to_field_name:
            arg['field_name'] = name_to_field_name[a.name]
    # Historically, booleans don't get their size recorded, because it
    # is already built into the cpp type (e.g., std::array<bool, 4>)
    l = a.type.is_list_like()
    if l is not None and l.size is not None and str(l.elem) != 'bool':
        arg['size'] = l.size
    return arg

@with_native_function
def compute_declaration_yaml(f: NativeFunction) -> object:
    returns, name_to_field_name = compute_returns_yaml(f)

    # These sets are used to conveniently test if an argument is a
    # kwarg-only or out argument
    kwarg_only_set = set(a.name for a in f.func.arguments.flat_kwarg_only)
    out_arg_set = set(a.name for a in f.func.arguments.out)

    sig_group = CppSignatureGroup.from_native_function(f, method=False, fallback_binding=False)
    cpp_args = sig_group.signature.arguments()
    arguments = [
        compute_cpp_argument_yaml(
            cpp_a, schema_order=False,
            kwarg_only_set=kwarg_only_set, out_arg_set=out_arg_set, name_to_field_name=name_to_field_name)
        for cpp_a in cpp_args
    ]

    schema_order_jit_arguments = list(f.func.schema_order_arguments())

    schema_order_arguments = [
        compute_argument_yaml(
            a, schema_order=True,
            kwarg_only_set=kwarg_only_set, out_arg_set=out_arg_set, name_to_field_name=name_to_field_name)
        for a in schema_order_jit_arguments
    ]

    cpp_schema_order_types = [
        # NB: method here doesn't matter
        r.type for a in schema_order_jit_arguments
        for r in cpp.argument(
            a, method=False, cpp_no_default_args=set(), faithful=False, has_tensor_options=False)
    ]

    cpp_returns = cpp.returns_type(f.func.returns).cpp_type()
    schema_order_cpp_signature = f"{cpp_returns} ({', '.join(cpp_schema_order_types)})"

    is_factory_method = any(isinstance(a.argument, TensorOptionsArguments) for a in cpp_args) \
        and Variant.method not in f.variants

    return OrderedDict([
        ('name', cpp.name(f.func)),
        ('operator_name', str(f.func.name.name)),
        ('overload_name', str(f.func.name.overload_name)),
        ('manual_kernel_registration', f.manual_kernel_registration),
        ('category_override', f.category_override if f.category_override is not None else ''),
        ('schema_string', f'aten::{f.func}'),
        ('arguments', arguments),
        ('schema_order_cpp_signature', schema_order_cpp_signature),
        ('schema_order_arguments', schema_order_arguments),
        ('method_of', compute_method_of_yaml(f.variants)),
        ('mode', 'native'),
        ('python_module', '' if f.python_module is None else f.python_module),
        ('returns', returns),
        ('inplace', f.func.name.name.inplace),
        ('is_factory_method', is_factory_method),
        ('abstract', f.is_abstract),
        ('device_guard', f.device_guard),
        ('with_gil', False),
        ('deprecated', False),
        ('has_math_kernel', f.has_composite_implicit_autograd_kernel),
    ])

# See Note [Auto generated composite kernels]
def has_autogenerated_composite_kernel(f: NativeFunction) -> bool:
    return (f.structured or f.structured_delegate is not None) and \
           (f.func.kind() == SchemaKind.functional or f.func.kind() == SchemaKind.inplace)

@with_native_function_and_indices
def compute_registration_declarations(f: NativeFunction, backend_indices: Dict[DispatchKey, BackendIndex]) -> str:
    name = dispatcher.name(f.func)
    returns_type = dispatcher.returns_type(f.func.returns).cpp_type_registration_declarations()
    args = dispatcher.arguments(f.func)
    args_str = ', '.join(a.no_default().decl_registration_declarations() for a in args)
    comment_data : Dict[str, str] = {
        'schema': f'aten::{f.func}',
        # TODO: What exactly is the semantics of the 'dispatch' field?
        'dispatch': str({k for k, v in backend_indices.items() if v.has_kernel(f)} != {DispatchKey.CompositeImplicitAutograd}),
        'default': str(f.has_composite_kernel or has_autogenerated_composite_kernel(f))
    }
    return f"""{returns_type} {name}({args_str}); // {json.dumps(comment_data)}
"""

# ~~~~~~~~~~~~~~~~~~~~~~~~~~~~~~~~~~~~~~~~~~~~~~~~~~~~~~~~~~~~~~~~~~~ #
#
#                           RUN IT ALL
#
# ~~~~~~~~~~~~~~~~~~~~~~~~~~~~~~~~~~~~~~~~~~~~~~~~~~~~~~~~~~~~~~~~~~~ #

def get_custom_build_selector(
        provided_op_registration_allowlist: Optional[List[str]],
        op_selection_yaml_path: Optional[str]) -> SelectiveBuilder:
    assert not (
        provided_op_registration_allowlist is not None and
        op_selection_yaml_path is not None), (
            "Both provided_op_registration_allowlist and " +
            "op_selection_yaml_path can NOT be provided at the " +
            "same time.")

    op_registration_allowlist: Optional[Set[str]] = None
    if provided_op_registration_allowlist is not None:
        op_registration_allowlist = set(provided_op_registration_allowlist)

    if op_registration_allowlist is not None:
        selector = SelectiveBuilder.from_legacy_op_registration_allow_list(
            op_registration_allowlist,
            True,
            False,
        )
    elif op_selection_yaml_path is not None:
        selector = SelectiveBuilder.from_yaml_path(op_selection_yaml_path)
    else:
        selector = SelectiveBuilder.get_nop_selector()

    return selector

def pre_group_native_functions(
        native_functions: Sequence[NativeFunction]) -> Dict[FunctionSchema, Dict[SchemaKind, NativeFunction]]:
    pre_grouped_native_functions: Dict[FunctionSchema, Dict[SchemaKind, NativeFunction]] = defaultdict(dict)
    for f in native_functions:
        d = pre_grouped_native_functions[f.func.signature()]
        assert f.func.kind() not in d
        d[f.func.kind()] = f
    return pre_grouped_native_functions

def get_grouped_native_functions(
        native_functions: Sequence[NativeFunction]) -> Sequence[Union[NativeFunction, NativeFunctionsGroup]]:
    def flatten_pre_group(d: Dict[SchemaKind, NativeFunction]) -> Sequence[Union[NativeFunction, NativeFunctionsGroup]]:
        r = NativeFunctionsGroup.from_dict(d)
        if r is None:
            return list(d.values())
        else:
            return [r]

    # TODO: how come ValuesView isn't a Sequence lol
    pre_grouped_native_functions = pre_group_native_functions(native_functions)
    return list(concatMap(flatten_pre_group, list(pre_grouped_native_functions.values())))

def gen_headers(
        *,
        native_functions: Sequence[NativeFunction],
        grouped_native_functions: Sequence[Union[NativeFunction, NativeFunctionsGroup]],
        static_dispatch_idx: Optional[BackendIndex],
        selector: SelectiveBuilder,
        backend_indices: Dict[DispatchKey, BackendIndex],
        core_fm: FileManager,
        cpu_fm: FileManager,
        cuda_fm: FileManager,
        ops_fm: FileManager,
        dispatch_keys: Sequence[DispatchKey],
        functions_keys: Set[DispatchKey],
        rocm: bool,
) -> None:
    functions_by_root_name: Dict[str, List[NativeFunction]] = defaultdict(lambda: [])
    for fn in native_functions:
        functions_by_root_name[fn.root_name].append(fn)

    grouped_functions_by_root_name: Dict[str, List[Union[NativeFunction, NativeFunctionsGroup]]] = defaultdict(lambda: [])
    for group in grouped_native_functions:
        name = group.root_name
        grouped_functions_by_root_name[name].append(group)

    for name, functions in functions_by_root_name.items():
        ops_fm.write_with_template(
            f'{name}_ops.h', 'Operator.h', lambda: {
                'declarations': list(mapMaybe(ComputeOperators(
                    Target.DECLARATION), functions)),
            })

        ops_fm.write_with_template(
            f'{name}.h', 'Function.h', lambda: {
                'static_dispatch_ops_headers': list(mapMaybe(
                    lambda fn: static_dispatch_ops_header(fn, backend_index=static_dispatch_idx),
                    functions)),
                'operator_includes': f'#include <ATen/ops/{name}_ops.h>',
                'function_definitions': list(mapMaybe(ComputeFunction(
                    static_dispatch_backend_index=static_dispatch_idx), functions)),
            })

        grouped_functions = grouped_functions_by_root_name.get(name, [])
        structured_functions = [fn for fn in grouped_functions
                                if isinstance(fn, NativeFunctionsGroup) and fn.structured]
        is_structured = len(structured_functions) > 0


        if is_structured:
            ops_fm.write_with_template(
                f'{name}_meta.h', 'NativeMetaFunction.h', lambda: {
                    'meta_function_declarations': list(mapMaybe(
                        compute_meta_function_declaration, structured_functions)),
                })


        ops_fm.write_with_template(
            f'{name}_native.h', 'NativeFunction.h', lambda: {
                'extra_includes': (f'#include <ATen/ops/{name}_meta.h>'
                                   if is_structured else []),
                'native_function_declarations': list(concatMap(
                    # Convert to a set first to remove duplicate kernel names.
                    # Backends are allowed to repeat kernel names; only generate the declaration once!
                    lambda f: list(OrderedDict.fromkeys(concatMap(
                        lambda backend_idx:
                            dest.compute_native_function_declaration(f, backend_idx),
                        backend_indices.values()))),
                    grouped_functions)),
            })

    for category, suffix in [
            ('Functions', ''),
            ('Operators', '_ops'),
            ('NativeFunctions', '_native'),
    ]:
        cpu_fm.write(f'{category}.h', lambda: {
            f'{category}_includes': [
                f'#include <ATen/ops/{name}{suffix}.h>'
                for name in sorted(functions_by_root_name.keys())
            ],
        })

    for dispatch_key in dispatch_keys:
        if dispatch_key not in functions_keys:
            continue

        dispatch_namespace = dispatch_key.lower()
        dispatch_names = []

        for name, functions in functions_by_root_name.items():
            grouped_functions = grouped_functions_by_root_name.get(name, [])
            declarations = list(concatMap(
                dest.RegisterDispatchKey(
                    backend_indices[dispatch_key],
                    Target.NAMESPACED_DECLARATION,
                    selector,
                    rocm=rocm,
                    cpp_namespace='at::native',
                    class_method_name=None),
                grouped_functions
            ))

            if len(declarations) == 0:
                continue

            dispatch_names.append(name)
            ops_fm.write_with_template(
                f'{name}_{dispatch_namespace}_dispatch.h',
                'DispatchKeyFunction.h', lambda: {
                    'dispatch_namespace': dispatch_namespace,
                    'dispatch_namespaced_declarations': declarations,
                })

        fm = cuda_fm if is_cuda_dispatch_key(dispatch_key) else cpu_fm
        if dispatch_key in static_dispatch_keys(static_dispatch_idx):
            # See Note [Avoiding Include Cycles In Static Dispatch]
            inl_headers = ''
        else:
            inl_headers = f'#include <ATen/{dispatch_key}Functions_inl.h>'

        fm.write_with_template(f'{dispatch_key}Functions.h', 'DispatchKeyFunctions.h', lambda: {
            'dispatch_key': str(dispatch_key),
            'inline_headers_for_nonstatic_build': inl_headers,
        })
        fm.write_with_template(f'{dispatch_key}Functions_inl.h', 'DispatchKeyFunctions_inl.h', lambda: {
<<<<<<< HEAD
=======
            'dispatch_namespace': dispatch_namespace,
>>>>>>> d0aac346
            'DispatchKeyFunctions_inl_includes': [
                f'#include <ATen/ops/{name}_{dispatch_namespace}_dispatch.h>'
                for name in sorted(dispatch_names)
            ],
        })
        del fm

    core_fm.write('TensorBody.h', lambda: {
        'operator_includes': [
            f'#include <ATen/ops/{name}_ops.h>'
            for name, functions in functions_by_root_name.items()
            if any(Variant.method in fn.variants for fn in functions)
        ],
        'static_dispatch_ops_headers': list(mapMaybe(
            lambda fn: static_dispatch_ops_header(fn, backend_index=static_dispatch_idx),
            [fn for fn in native_functions if Variant.method in fn.variants])),
        'tensor_method_declarations': list(mapMaybe(ComputeTensorMethod(
            target=Target.DECLARATION, static_dispatch_backend_index=static_dispatch_idx), native_functions)),
        'tensor_method_definitions': list(mapMaybe(ComputeTensorMethod(
            target=Target.DEFINITION, static_dispatch_backend_index=static_dispatch_idx), native_functions)),
    })

    cpu_fm.write('RedispatchFunctions.h', lambda: {
        'function_redispatch_definitions': list(mapMaybe(ComputeRedispatchFunction(), native_functions)),
    })

    cpu_fm.write('RegistrationDeclarations.h', lambda: {
        'registration_declarations': [compute_registration_declarations(f, backend_indices) for f in native_functions],
    })

    cpu_fm.write('FunctionalInverses.h', lambda: {
        'view_inverse_declarations': list(mapMaybe(gen_functionalization_view_inverse_declaration, native_functions))
    })

def gen_source_files(
        *,
        native_functions: Sequence[NativeFunction],
        grouped_native_functions: Sequence[Union[NativeFunction, NativeFunctionsGroup]],
        static_dispatch_idx: Optional[BackendIndex],
        selector: SelectiveBuilder,
        backend_indices: Dict[DispatchKey, BackendIndex],
        core_fm: FileManager,
        cpu_fm: FileManager,
        cuda_fm: FileManager,
        dispatch_keys: Sequence[DispatchKey],
        functions_keys: Set[DispatchKey],
        rocm: bool,
        force_schema_registration: bool,
) -> None:
    extra_cuda_headers = '''\
#include <c10/cuda/CUDAGuard.h>
#include <ATen/cuda/ATenCUDAGeneral.h>
#include <ATen/cuda/CUDADevice.h>
#include <ATen/cuda/CUDAContext.h>'''
    if rocm:
        extra_cuda_headers = '''\
#include <ATen/hip/impl/HIPGuardImplMasqueradingAsCUDA.h>
#include <ATen/hip/ATenHIPGeneral.h>
#include <ATen/hip/HIPDevice.h>
#include <ATen/hip/HIPContext.h>'''

    for dispatch_key in dispatch_keys:
        fm = cuda_fm if is_cuda_dispatch_key(dispatch_key) else cpu_fm

        backend_index = backend_indices[dispatch_key]
        dispatch_namespace = str(dispatch_key).lower()
        fm.write_with_template(f'Register{dispatch_key}.cpp', 'RegisterDispatchKey.cpp', lambda: {
            'extra_cuda_headers': extra_cuda_headers if is_cuda_dispatch_key(dispatch_key) else '',
            'external_backend_headers': '',
            'dispatch_headers': dest.gen_registration_headers(backend_index),
            'ops_headers': list(set(
                (f"""
#include <ATen/ops/{fn.root_name}_native.h>
""" if dispatch_key != DispatchKey.CompositeExplicitAutograd else f"""\
#include <ATen/ops/{fn.root_name}.h>
#include <ATen/ops/{fn.root_name}_native.h>
""") + (f"""\
#include <ATen/ops/{fn.root_name}_{dispatch_namespace}_dispatch.h>
""" if dispatch_key in functions_keys else "")
                for fn in native_functions if backend_index.has_kernel(fn) or (
                    fn.structured and dispatch_key in
                    (DispatchKey.Meta, DispatchKey.CompositeExplicitAutograd))
            )),
            'DispatchKey': dispatch_key,
            'dispatch_namespace': dispatch_key.lower(),
            'dispatch_helpers': dest.gen_registration_helpers(backend_index),
            'dispatch_namespaced_definitions': list(concatMap(
                dest.RegisterDispatchKey(
                    backend_index,
                    Target.NAMESPACED_DEFINITION,
                    selector,
                    rocm=rocm,
                    cpp_namespace='at::native',
                    class_method_name=None),
                grouped_native_functions
            )),
            'dispatch_anonymous_definitions': list(concatMap(
                dest.RegisterDispatchKey(
                    backend_index,
                    Target.ANONYMOUS_DEFINITION,
                    selector,
                    rocm=rocm,
                    cpp_namespace='at::native',
                    class_method_name=None),
                grouped_native_functions
            )),
            'dispatch_registrations': list(concatMap(
                dest.RegisterDispatchKey(
                    backend_index,
                    Target.REGISTRATION,
                    selector,
                    rocm=rocm,
                    cpp_namespace='at::native',
                    class_method_name=None),
                grouped_native_functions
            )),
        })

    # BackendSelect is generated specially
    cpu_fm.write('RegisterBackendSelect.cpp', lambda: {
        'backend_select_method_definitions':
            list(mapMaybe(ComputeBackendSelect(Target.DEFINITION, selector), native_functions)),
        'backend_select_function_registrations':
            list(mapMaybe(ComputeBackendSelect(Target.REGISTRATION, selector), native_functions)),
    })

    schema_selector = selector
    if force_schema_registration:
        schema_selector = SelectiveBuilder.get_nop_selector()
    cpu_fm.write('RegisterSchema.cpp', lambda: {
        'schema_registrations': list(mapMaybe(RegisterSchema(schema_selector), native_functions)),
    })

    def key_func(fn: Union[NativeFunction, NativeFunctionsGroup]) -> str:
        return fn.root_name

    cpu_fm.write_sharded(
        'Operators.cpp',
        native_functions,
        key_fn=key_func,
        env_callable=lambda fn: {
            'operator_headers': [f'#include <ATen/ops/{fn.root_name}.h>'],
            'definitions': [ComputeOperators(Target.DEFINITION)(fn)]},
        num_shards=5,
        sharded_keys={'operator_headers', 'definitions'}
    )

    cpu_fm.write('Functions.cpp', lambda: {})

    core_fm.write('TensorMethods.cpp', lambda: {})

    core_fm.write('ATenOpList.cpp', lambda: {
        'aten_ops': list(mapMaybe(compute_aten_op, native_functions)),
    })

    # We need to easily map from [inplace_op_name] -> [functional_op] for the functionalization pass,
    # so here I generate a mapping from every operator name to its corresponding functional NativeFunction (if it exist).
    pre_grouped_d: Dict[FunctionSchema, Dict[SchemaKind, NativeFunction]] = pre_group_native_functions(native_functions)
    to_functional_op: Dict[OperatorName, Optional[NativeFunction]] = {
        k: v for d in [
            {f.func.name: pre_grouped_d[func][SchemaKind.functional]
                if SchemaKind.functional in pre_grouped_d[func].keys() else None
                for f in pre_grouped_d[func].values()}
            for func in pre_grouped_d.keys()]
        for k, v in d.items()
    }

    cpu_fm.write_sharded(
        'RegisterFunctionalization.cpp',
        grouped_native_functions,
        key_fn=key_func,
        env_callable=lambda g: {
            'func_definitions': list(mapMaybe(lambda f: gen_functionalization_definition(
                selector, f, to_functional_op[f.func.name]),
                [g] if isinstance(g, NativeFunction) else g.functions())),
            'func_registrations': list(mapMaybe(lambda f: gen_functionalization_registration(
                selector, f, backend_indices[DispatchKey.CompositeImplicitAutograd]),
                [g] if isinstance(g, NativeFunction) else g.functions()))
        },
        num_shards=4,
        sharded_keys={'func_definitions', 'func_registrations'}
    )


def gen_declarations_yaml(
        cpu_fm: FileManager,
        native_functions: Sequence[NativeFunction]) -> None:
    cpu_fm.write('Declarations.yaml', lambda:
                 format_yaml([compute_declaration_yaml(f) for f in native_functions]))

def main() -> None:
    parser = argparse.ArgumentParser(description='Generate ATen source files')
    parser.add_argument(
        '-s',
        '--source-path',
        help='path to source directory for ATen',
        default='aten/src/ATen')
    parser.add_argument(
        '-o',
        '--output-dependencies',
        help='output a list of dependencies into the given file and exit')
    parser.add_argument(
        '--dry-run', action='store_true',
        help='run without writing any files (still updates outputs)')
    parser.add_argument(
        '-d', '--install_dir', help='output directory',
        default='build/aten/src/ATen')
    parser.add_argument(
        '--rocm',
        action='store_true',
        help='reinterpret CUDA as ROCm/HIP and adjust filepaths accordingly')
    # TODO: --op_registration_whitelist will be removed when all call-sites
    # for gen.py are moved over to using the operator YAML file for mobile
    # custom build.
    parser.add_argument(
        '--op_registration_whitelist',
        nargs='*',
        help='filter op registrations by the whitelist (if set); '
             'each item is `namespace`::`operator name` without overload name; '
             'e.g.: aten::empty aten::conv2d ...')
    parser.add_argument(
        '--op_selection_yaml_path',
        help='Provide a path to the operator selection (for custom build) YAML '
             'that contains the information about the set of selected operators '
             'and their categories (training, ...). Each operator is either a '
             'full operator name with overload or just a bare operator name. '
             'The operator names also contain the namespace prefix (e.g. aten::)')
    parser.add_argument(
        '--backend_whitelist',
        nargs='*',
        help='filter dispatch backend by the whitelist (if set), '
             'e.g.: CPU CUDA QuantizedCPU ...')
    parser.add_argument(
        '--static_dispatch_backend',
        help='generate static dispatch code for the specific backend (if set)')
    parser.add_argument(
        '--force_schema_registration',
        action='store_true',
        help='force it to generate schema-only registrations for all ops, including'
             'those that are not listed on --op_registration_whitelist')
    parser.add_argument(
        '--generate',
        type=str,
        nargs='*',
        choices=['headers', 'sources', 'declarations_yaml'],
        default=['headers', 'sources', 'declarations_yaml'],
        help='Generate only a subset of files')
    options = parser.parse_args()

    selector = get_custom_build_selector(
        options.op_registration_whitelist,
        options.op_selection_yaml_path,
    )

    native_yaml_path = os.path.join(options.source_path, 'native/native_functions.yaml')
    parsed_yaml = parse_native_yaml(native_yaml_path)
    native_functions, backend_indices = parsed_yaml.native_functions, parsed_yaml.backend_indices
    grouped_native_functions = get_grouped_native_functions(native_functions)

    template_dir = os.path.join(options.source_path, "templates")

    # NB: It is mandatory to NOT use os.path.join here, as the install directory
    # will eventually be ingested by cmake, which does not respect Windows style
    # path slashes.  If you switch this to use os.path.join, you'll get an error
    # like:
    #
    #   Syntax error in cmake code when parsing string
    #
    #     C:/Jenkins/workspace/pytorch-builds/pytorch-win-ws2016-cuda9-cudnn7-py3-build/build/aten/src/ATen\core/TensorMethods.h
    #
    #   Invalid character escape '\c'.
    core_install_dir = f'{options.install_dir}/core'
    pathlib.Path(core_install_dir).mkdir(parents=True, exist_ok=True)
    ops_install_dir = f'{options.install_dir}/ops'
    pathlib.Path(ops_install_dir).mkdir(parents=True, exist_ok=True)

    def make_file_manager(install_dir: str) -> FileManager:
        return FileManager(install_dir=install_dir, template_dir=template_dir, dry_run=options.dry_run)

    core_fm = make_file_manager(core_install_dir)
    cpu_fm = make_file_manager(options.install_dir)
    cuda_fm = make_file_manager(options.install_dir)
    ops_fm = make_file_manager(ops_install_dir)

    extra_cuda_headers = '''\
#include <c10/cuda/CUDAGuard.h>
#include <ATen/cuda/ATenCUDAGeneral.h>
#include <ATen/cuda/CUDADevice.h>
#include <ATen/cuda/CUDAContext.h>'''
    if options.rocm:
        extra_cuda_headers = '''\
#include <ATen/hip/impl/HIPGuardImplMasqueradingAsCUDA.h>
#include <ATen/hip/ATenHIPGeneral.h>
#include <ATen/hip/HIPDevice.h>
#include <ATen/hip/HIPContext.h>'''

    dispatch_keys = [
        DispatchKey.CPU,
        DispatchKey.SparseCPU,
        DispatchKey.SparseCsrCPU,
        DispatchKey.MkldnnCPU,
        DispatchKey.CUDA,
        DispatchKey.SparseCUDA,
        DispatchKey.SparseCsrCUDA,
        DispatchKey.QuantizedCPU,
        DispatchKey.QuantizedCUDA,
        DispatchKey.CompositeImplicitAutograd,
        DispatchKey.CompositeExplicitAutograd,
        # Meta is a magic key: it is automatically generated for structured
        # kernels
        DispatchKey.Meta,
    ]
    # Only a limited set of dispatch keys get CPUFunctions.h headers generated
    # for them; this is the set
    functions_keys = {
        DispatchKey.CPU,
        DispatchKey.CUDA,
        DispatchKey.CompositeImplicitAutograd,
        DispatchKey.CompositeExplicitAutograd,
        DispatchKey.Meta,
    }
    if options.backend_whitelist:
        dispatch_keys = [k for k in dispatch_keys if is_generic_dispatch_key(k) or str(k) in options.backend_whitelist]

    static_dispatch_idx: Optional[BackendIndex] = None
    if options.static_dispatch_backend:
        static_dispatch_idx = backend_indices[DispatchKey.parse(options.static_dispatch_backend)]

    if 'sources' in options.generate:
        gen_source_files(
            native_functions=native_functions,
            grouped_native_functions=grouped_native_functions,
            static_dispatch_idx=static_dispatch_idx,
            selector=selector,
            backend_indices=backend_indices,
            core_fm=core_fm,
            cpu_fm=cpu_fm,
            cuda_fm=cuda_fm,
            dispatch_keys=dispatch_keys,
            functions_keys=functions_keys,
            rocm=options.rocm,
            force_schema_registration=options.force_schema_registration)

    if 'headers' in options.generate:
        gen_headers(
            native_functions=native_functions,
            grouped_native_functions=grouped_native_functions,
            static_dispatch_idx=static_dispatch_idx,
            selector=selector,
            backend_indices=backend_indices,
            core_fm=core_fm,
            cpu_fm=cpu_fm,
            cuda_fm=cuda_fm,
            ops_fm=ops_fm,
            dispatch_keys=dispatch_keys,
            functions_keys=functions_keys,
            rocm=options.rocm)

    if 'declarations_yaml' in options.generate:
        gen_declarations_yaml(
            native_functions=native_functions,
            cpu_fm=cpu_fm)

    if options.output_dependencies:
        depfile_path = pathlib.Path(options.output_dependencies).resolve()
        depfile_name = depfile_path.name
        depfile_stem = depfile_path.stem

        for fm, prefix in [
                (cpu_fm, ""),
                (core_fm, "core_"),
                (cuda_fm, "cuda_"),
                (ops_fm, "ops_"),
        ]:
            varname = prefix + depfile_stem
            path = depfile_path.parent / (prefix + depfile_name)
            fm.write_outputs(varname, str(path))


if __name__ == '__main__':
    main()<|MERGE_RESOLUTION|>--- conflicted
+++ resolved
@@ -1081,10 +1081,7 @@
             'inline_headers_for_nonstatic_build': inl_headers,
         })
         fm.write_with_template(f'{dispatch_key}Functions_inl.h', 'DispatchKeyFunctions_inl.h', lambda: {
-<<<<<<< HEAD
-=======
             'dispatch_namespace': dispatch_namespace,
->>>>>>> d0aac346
             'DispatchKeyFunctions_inl_includes': [
                 f'#include <ATen/ops/{name}_{dispatch_namespace}_dispatch.h>'
                 for name in sorted(dispatch_names)
