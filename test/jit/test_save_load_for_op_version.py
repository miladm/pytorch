--- conflicted
+++ resolved
@@ -5,12 +5,8 @@
 import os
 import random
 import sys
-<<<<<<< HEAD
-import unittest
-=======
 import hypothesis.strategies as st
 from hypothesis import example, settings, given
->>>>>>> 61305901
 
 import torch
 
@@ -28,58 +24,6 @@
     )
 
 class TestSaveLoadForOpVersion(JitTestCase):
-    skip_reason = "This test is meant to run only for dynamic versioning"
-
-    @unittest.skipIf(torch._C._is_upgraders_enabled(), skip_reason)
-    def test_versioned_symbols(self):
-        """
-        Tests Torchscript symbol versioning. See note [Versioned Symbols].
-        This test uses an undocumented, test-only function
-        torch._test_serialization_subcmul.
-
-        This function is implemented as (a - alpha * b) with a default value
-        of 1 for alpha. In file format version 2, however, it was implemented
-        as (b - alpha * a) with a default value of 2 for alpha.
-        This test verifies a module seralized with file format version 2
-        exhibits the old behavior, and that the same module newly serialized
-        exhibits the current behavior.
-        """
-        class MyModule(torch.nn.Module):
-            def __init__(self):
-                super(MyModule, self).__init__()
-
-            def forward(self, a, b, alpha: float):
-                no_alpha = torch._test_serialization_subcmul(a, b)
-                with_alpha = torch._test_serialization_subcmul(a, b, alpha)
-                return no_alpha, with_alpha
-
-        def historic_subcmul(a, b, alpha=2):
-            return b - alpha * a
-
-        def current_subcmul(a, b, alpha=1):
-            return a - alpha * b
-
-        # Loads and verifies the historic behavior of the module
-        # that was serialized with version 2
-        module_v2 = torch.jit.load(pytorch_test_dir + "/jit/fixtures/_test_serialization_subcmul_v2.pt")
-        a = torch.randn((5,))
-        b = torch.randn((5,))
-        alpha = random.random()
-        args = (a, b, alpha)
-        no_alpha_v2, with_alpha_v2 = module_v2(*args)
-        self.assertEqual(no_alpha_v2, historic_subcmul(a, b))
-        self.assertEqual(with_alpha_v2, historic_subcmul(*args))
-
-        # Scripts, saves, loads and verifies the current behavior of the module
-        scripted_module = torch.jit.script(MyModule())
-        buffer = io.BytesIO()
-        torch.jit.save(scripted_module, buffer)
-        buffer.seek(0)
-        module_current = torch.jit.load(buffer)
-        no_alpha_current, with_alpha_current = module_current(*args)
-        self.assertEqual(no_alpha_current, current_subcmul(a, b))
-        self.assertEqual(with_alpha_current, current_subcmul(*args))
-
     # Helper that returns the module after saving and loading
     def _save_load_module(self, m):
         scripted_module = torch.jit.script(m())
@@ -114,14 +58,9 @@
     Tests that verify Torchscript remaps aten::div(_) from versions 0-3
     to call either aten::true_divide(_), if an input is a float type,
     or truncated aten::divide(_) otherwise.
-
     NOTE: currently compares against current div behavior, too, since
       div behavior has not yet been updated.
     """
-<<<<<<< HEAD
-    @unittest.skipIf(torch._C._is_upgraders_enabled(), skip_reason)
-    def test_versioned_div_tensor(self):
-=======
 
     @settings(max_examples=10, deadline=200000)  # A total of 10 examples will be generated
     @given(
@@ -129,7 +68,6 @@
     )  # Generate a pair (integer, float)
     @example((2, 3, 2.0, 3.0))  # Ensure this example will be covered
     def test_versioned_div_tensor(self, sample_input):
->>>>>>> 61305901
         def historic_div(self, other):
             if self.is_floating_point() or other.is_floating_point():
                 return self.true_divide(other)
@@ -149,18 +87,12 @@
 
         # Loads historic module
         try:
-            v3_module = torch.jit.load(pytorch_test_dir + "/jit/fixtures/test_versioned_div_tensor_v3.pt")
             v3_mobile_module = _load_for_lite_interpreter(
                 pytorch_test_dir + "/cpp/jit/upgrader_models/test_versioned_div_tensor_v2.ptl")
         except Exception as e:
             self.skipTest("Failed to load fixture!")
 
-        self._verify_count("aten::div", v3_module, 6)  # true_divide and divide alias to div
-        self._verify_count('prim::Constant[value="trunc"]', v3_module, 1)  # rounding_mode argument
-
-        current_module = self._save_load_module(MyModule)
         current_mobile_module = self._save_load_mobile_module(MyModule)
-        self._verify_count("aten::div", current_module, 3)
 
         for val_a, val_b in product(sample_input, sample_input):
             a = torch.tensor((val_a,))
@@ -176,22 +108,15 @@
                     for result in m_results:
                         self.assertEqual(result, fn_result)
 
-            _helper(v3_module, historic_div)
             _helper(v3_mobile_module, historic_div)
-            _helper(current_module, torch.div)
             _helper(current_mobile_module, torch.div)
 
-<<<<<<< HEAD
-    @unittest.skipIf(torch._C._is_upgraders_enabled(), skip_reason)
-    def test_versioned_div_tensor_inplace(self):
-=======
     @settings(max_examples=10, deadline=200000)  # A total of 10 examples will be generated
     @given(
         sample_input=st.tuples(st.integers(min_value=5, max_value=199), st.floats(min_value=5.0, max_value=199.0))
     )  # Generate a pair (integer, float)
     @example((2, 3, 2.0, 3.0))  # Ensure this example will be covered
     def test_versioned_div_tensor_inplace(self, sample_input):
->>>>>>> 61305901
         def historic_div_(self, other):
             if self.is_floating_point() or other.is_floating_point():
                 return self.true_divide_(other)
@@ -206,18 +131,12 @@
                 return a
 
         try:
-            v3_module = torch.jit.load(pytorch_test_dir + "/jit/fixtures/test_versioned_div_tensor_inplace_v3.pt")
             v3_mobile_module = _load_for_lite_interpreter(
                 pytorch_test_dir + "/cpp/jit/upgrader_models/test_versioned_div_tensor_inplace_v2.ptl")
         except Exception as e:
             self.skipTest("Failed to load fixture!")
 
-        self._verify_count("aten::div", v3_module, 2)  # true_divide and divide both alias to div
-        self._verify_count('prim::Constant[value="trunc"]', v3_module, 1)  # rounding_mode argument
-
-        current_module = self._save_load_module(MyModule)
         current_mobile_module = self._save_load_mobile_module(MyModule)
-        self._verify_count("aten::div", current_module, 1)
 
         for val_a, val_b in product(sample_input, sample_input):
             a = torch.tensor((val_a,))
@@ -232,25 +151,18 @@
                     self.assertEqual(m_result, fn_result)
                     self.assertEqual(m_result, a)
 
-            _helper(v3_module, historic_div_)
             _helper(v3_mobile_module, historic_div_)
 
             # Recreates a since it was modified in place
             a = torch.tensor((val_a,))
-            _helper(current_module, torch.Tensor.div_)
             _helper(current_mobile_module, torch.Tensor.div_)
 
-<<<<<<< HEAD
-    @unittest.skipIf(torch._C._is_upgraders_enabled(), skip_reason)
-    def test_versioned_div_tensor_out(self):
-=======
     @settings(max_examples=10, deadline=200000)  # A total of 10 examples will be generated
     @given(
         sample_input=st.tuples(st.integers(min_value=5, max_value=199), st.floats(min_value=5.0, max_value=199.0))
     )  # Generate a pair (integer, float)
     @example((2, 3, 2.0, 3.0))  # Ensure this example will be covered
     def test_versioned_div_tensor_out(self, sample_input):
->>>>>>> 61305901
         def historic_div_out(self, other, out):
             if self.is_floating_point() or other.is_floating_point() or out.is_floating_point():
                 return torch.true_divide(self, other, out=out)
@@ -264,18 +176,12 @@
                 return a.div(b, out=out)
 
         try:
-            v3_module = torch.jit.load(pytorch_test_dir + "/jit/fixtures/test_versioned_div_tensor_out_v3.pt")
             v3_mobile_module = _load_for_lite_interpreter(
                 pytorch_test_dir + "/cpp/jit/upgrader_models/test_versioned_div_tensor_out_v2.ptl")
         except Exception as e:
             self.skipTest("Failed to load fixture!")
 
-        self._verify_count("aten::div", v3_module, 2)  # true_divide and divide alias to div
-        self._verify_count('prim::Constant[value="trunc"]', v3_module, 1)  # rounding_mode argument
-
-        current_module = self._save_load_module(MyModule)
         current_mobile_module = self._save_load_mobile_module(MyModule)
-        self._verify_count("aten::div", current_module, 1)
 
         for val_a, val_b in product(sample_input, sample_input):
             a = torch.tensor((val_a,))
@@ -296,22 +202,15 @@
                         self.assertEqual(m_result, fn_result)
                         self.assertEqual(m_result, out)
 
-                _helper(v3_module, historic_div_out)
-                _helper(current_module, torch.div)
                 _helper(v3_mobile_module, historic_div_out)
                 _helper(current_mobile_module, torch.div)
 
-<<<<<<< HEAD
-    @unittest.skipIf(torch._C._is_upgraders_enabled(), skip_reason)
-    def test_versioned_div_scalar(self):
-=======
     @settings(max_examples=10, deadline=200000)  # A total of 10 examples will be generated
     @given(
         sample_input=st.tuples(st.integers(min_value=5, max_value=199), st.floats(min_value=5.0, max_value=199.0))
     )  # Generate a pair (integer, float)
     @example((2, 3, 2.0, 3.0))  # Ensure this example will be covered
     def test_versioned_div_scalar(self, sample_input):
->>>>>>> 61305901
         def historic_div_scalar_float(self, other: float):
             return torch.true_divide(self, other)
 
@@ -335,8 +234,6 @@
                 return a / b
 
         try:
-            v3_module_float = torch.jit.load(pytorch_test_dir + "/jit/fixtures/test_versioned_div_scalar_float_v3.pt")
-            v3_module_int = torch.jit.load(pytorch_test_dir + "/cpp/jit/upgrader_models/test_versioned_div_scalar_int_v3.pt")
             v3_mobile_module_float = _load_for_lite_interpreter(
                 pytorch_test_dir + "/jit/fixtures/test_versioned_div_scalar_float_v2.ptl")
             v3_mobile_module_int = _load_for_lite_interpreter(
@@ -348,13 +245,8 @@
             self._verify_count("aten::div", m, 2)  # true_divide and divide alias to div
             self._verify_count('prim::Constant[value="trunc"]', m, 1)  # rounding_mode argument
 
-        current_module_float = self._save_load_module(MyModuleFloat)
-        current_module_int = self._save_load_module(MyModuleInt)
         current_mobile_module_float = self._save_load_mobile_module(MyModuleFloat)
         current_mobile_module_int = self._save_load_mobile_module(MyModuleInt)
-
-        for m in (current_module_float, current_module_int):
-            self._verify_count("aten::div", m, 1)
 
         for val_a, val_b in product(sample_input, sample_input):
             a = torch.tensor((val_a,))
@@ -370,27 +262,18 @@
                     self.assertEqual(m_result, fn_result)
 
             if isinstance(b, float):
-                _helper(v3_module_float, historic_div_scalar_float)
-                _helper(current_module_float, torch.div)
                 _helper(v3_mobile_module_float, current_mobile_module_float)
                 _helper(current_mobile_module_float, torch.div)
             else:
-                _helper(v3_module_int, historic_div_scalar_int)
-                _helper(current_module_int, torch.div)
                 _helper(v3_mobile_module_int, historic_div_scalar_int)
                 _helper(current_mobile_module_int, torch.div)
 
-<<<<<<< HEAD
-    @unittest.skipIf(torch._C._is_upgraders_enabled(), skip_reason)
-    def test_versioned_div_scalar_reciprocal(self):
-=======
     @settings(max_examples=10, deadline=200000)  # A total of 10 examples will be generated
     @given(
         sample_input=st.tuples(st.integers(min_value=5, max_value=199), st.floats(min_value=5.0, max_value=199.0))
     )  # Generate a pair (integer, float)
     @example((2, 3, 2.0, 3.0))  # Ensure this example will be covered
     def test_versioned_div_scalar_reciprocal(self, sample_input):
->>>>>>> 61305901
         def historic_div_scalar_float_reciprocal(self, other: float):
             return other / self
 
@@ -414,25 +297,12 @@
                 return b / a
 
         try:
-            v3_module_float = torch.jit.load(pytorch_test_dir + "/jit/fixtures/test_versioned_div_scalar_reciprocal_float_v3.pt")
-            v3_module_int = torch.jit.load(pytorch_test_dir + "/jit/fixtures/test_versioned_div_scalar_reciprocal_int_v3.pt")
             v3_mobile_module_float = _load_for_lite_interpreter(
                 pytorch_test_dir + "/cpp/jit/upgrader_models/test_versioned_div_scalar_reciprocal_float_v2.ptl")
             v3_mobile_module_int = _load_for_lite_interpreter(
                 pytorch_test_dir + "/cpp/jit/upgrader_models/test_versioned_div_scalar_reciprocal_int_v2.ptl")
         except Exception as e:
             self.skipTest("Failed to load fixture!")
-
-        # NOTE: number / tensor is rewritten to torch.reciprocal(a) * b
-        #  so true_divide and floor_divide do not appear in their graphs
-        for m in (v3_module_float, v3_module_int):
-            self._verify_no("aten::div", m)
-            self._verify_no("aten::true_divide", m)
-            self._verify_no("aten::floor_divide", m)
-            self._verify_count("aten::reciprocal", m, 1)
-
-        current_module_float = self._save_load_module(MyModuleFloat)
-        current_module_int = self._save_load_module(MyModuleInt)
 
         current_mobile_module_float = self._save_load_mobile_module(MyModuleFloat)
         current_mobile_module_int = self._save_load_mobile_module(MyModuleInt)
@@ -460,27 +330,18 @@
                     pass
 
             if isinstance(b, float):
-                _helper(v3_module_float, historic_div_scalar_float_reciprocal)
-                _helper(current_module_float, torch.div)
                 _helper(v3_mobile_module_float, current_mobile_module_float)
                 _helper(current_mobile_module_float, torch.div)
             else:
-                _helper(v3_module_int, historic_div_scalar_int_reciprocal)
-                _helper(current_module_int, torch.div)
                 _helper(v3_mobile_module_int, current_mobile_module_int)
                 _helper(current_mobile_module_int, torch.div)
 
-<<<<<<< HEAD
-    @unittest.skipIf(torch._C._is_upgraders_enabled(), skip_reason)
-    def test_versioned_div_scalar_inplace(self):
-=======
     @settings(max_examples=10, deadline=200000)  # A total of 10 examples will be generated
     @given(
         sample_input=st.tuples(st.integers(min_value=5, max_value=199), st.floats(min_value=5.0, max_value=199.0))
     )  # Generate a pair (integer, float)
     @example((2, 3, 2.0, 3.0))  # Ensure this example will be covered
     def test_versioned_div_scalar_inplace(self, sample_input):
->>>>>>> 61305901
         def historic_div_scalar_float_inplace(self, other: float):
             return self.true_divide_(other)
 
@@ -507,9 +368,6 @@
                 return a
 
         try:
-            v3_module_float = torch.jit.load(pytorch_test_dir + "/jit/fixtures/test_versioned_div_scalar_inplace_float_v3.pt")
-            v3_module_int = torch.jit.load(pytorch_test_dir + "/jit/fixtures/test_versioned_div_scalar_inplace_int_v3.pt")
-
             v3_mobile_module_float = _load_for_lite_interpreter(
                 pytorch_test_dir + "/cpp/jit/upgrader_models/test_versioned_div_scalar_inplace_float_v2.ptl")
             v3_mobile_module_int = _load_for_lite_interpreter(
@@ -517,21 +375,8 @@
         except Exception as e:
             self.skipTest("Failed to load fixture!")
 
-        for m in (v3_module_float, v3_module_int):
-            self._verify_count("aten::div_", m, 2)  # true_divide and divide alias to div
-            self._verify_count('prim::Constant[value="trunc"]', m, 1)  # rounding_mode argument
-
-        current_module_float = self._save_load_module(MyModuleFloat)
-        current_module_int = self._save_load_module(MyModuleInt)
-
         current_mobile_module_float = self._save_load_module(MyModuleFloat)
         current_mobile_module_int = self._save_load_module(MyModuleInt)
-
-        for m in (current_module_float, current_module_int):
-            self._verify_count("aten::div", m, 1)
-
-        for m in (current_module_float, current_module_int):
-            self._verify_count("aten::div", m, 1)
 
         for val_a, val_b in product(sample_input, sample_input):
             a = torch.tensor((val_a,))
@@ -547,17 +392,12 @@
                     self.assertEqual(m_result, fn_result)
 
             if isinstance(b, float):
-                _helper(v3_module_float, historic_div_scalar_float_inplace)
-                _helper(current_module_float, torch.Tensor.div_)
                 _helper(current_mobile_module_float, torch.Tensor.div_)
             else:
-                _helper(v3_module_int, historic_div_scalar_int_inplace)
-                _helper(current_module_int, torch.Tensor.div_)
                 _helper(current_mobile_module_int, torch.Tensor.div_)
 
     # NOTE: Scalar division was already true division in op version 3,
     #   so this test verifies the behavior is unchanged.
-    @unittest.skipIf(torch._C._is_upgraders_enabled(), skip_reason)
     def test_versioned_div_scalar_scalar(self):
         class MyModule(torch.nn.Module):
             def __init__(self):
@@ -571,17 +411,12 @@
                 return (result_0, result_1, result_2, result_3)
 
         try:
-            v3_module = torch.jit.load(pytorch_test_dir + "/jit/fixtures/test_versioned_div_scalar_scalar_v3.pt")
             v3_mobile_module = _load_for_lite_interpreter(
                 pytorch_test_dir + "/cpp/jit/upgrader_models/test_versioned_div_scalar_scalar_v2.ptl")
         except Exception as e:
             self.skipTest("Failed to load fixture!")
 
-        self._verify_count("aten::div", v3_module, 4)
-
-        current_module = self._save_load_module(MyModule)
         current_mobile_module = self._save_load_mobile_module(MyModule)
-        self._verify_count("aten::div", current_module, 4)
 
         def _helper(m, fn):
             vals = (5., 3, 2., 7)
@@ -590,76 +425,4 @@
             for mr, hr in zip(m_result, fn_result):
                 self.assertEqual(mr, hr)
 
-        _helper(v3_module, current_module)
-        _helper(v3_mobile_module, current_mobile_module)
-
-    # NOTE: the JIT was incapable of handling boolean fill values when
-    #   PyTorch produced file format versions 0-4
-    @unittest.skipIf(torch._C._is_upgraders_enabled(), skip_reason)
-    def test_versioned_full_integer_value(self):
-        class MyModule(torch.nn.Module):
-            def __init__(self):
-                super(MyModule, self).__init__()
-
-            def forward(self, int_fill: int):
-                size = torch.Size(2, 2)
-                a = torch.full(size, int_fill)
-                b = torch.full(size, 1)
-                return (a, b)
-
-        try:
-            v4_module = torch.jit.load(pytorch_test_dir + "/jit/fixtures/test_versioned_full_integer_value_v4.pt")
-        except Exception as e:
-            self.skipTest("Failed to load fixture!")
-
-        self._verify_count("aten::full", v4_module, 2)
-
-        current_module = self._save_load_module(MyModule)
-        self._verify_count("aten::full", current_module, 2)
-
-        # Verifies historic integer type inference is float
-        # NOTE: only verifies floating point, not exact dtype, due to
-        #   https://github.com/pytorch/pytorch/issues/40470
-        results = v4_module(2)
-        for result in results:
-            self.assertTrue(result.is_floating_point())
-
-        # Verifies values are correct
-        a, b = results
-        self.assertTrue((a == 2.).all())
-        self.assertTrue((b == 1.).all())
-
-    # Tests that torch.full behavior which is the same from prior versions
-    #   to version 5 is preserved.
-    # NOTE: while torch.full in eager PyTorch accepts a requires_grad argument,
-    #   it does not in Torchscript (see https://github.com/pytorch/pytorch/issues/40363)
-    @unittest.skipIf(torch._C._is_upgraders_enabled(), skip_reason)
-    def test_versioned_full_preserved(self):
-        class MyModule(torch.nn.Module):
-            def __init__(self):
-                super(MyModule, self).__init__()
-
-            def forward(self, float_fill: float):
-                size = (2, 2)
-                a = torch.full(size, 1.)
-                b = torch.full(size, float_fill)
-                c = torch.full(size, float_fill, dtype=torch.long)
-
-                out = torch.empty(size, dtype=torch.long)
-                d = torch.full(size, float_fill, out=out)
-
-                e = torch.full(size, float_fill, dtype=torch.float16, pin_memory=None,
-                               layout=torch.strided, device='cpu')
-                return (a, b, c, d, e)
-
-        try:
-            v4_module = torch.jit.load(pytorch_test_dir + "/jit/fixtures/test_versioned_full_preserved_v4.pt")
-        except Exception as e:
-            self.skipTest("Failed to load fixture!")
-
-        self._verify_count("aten::full", v4_module, 5)
-
-        current_module = self._save_load_module(MyModule)
-        self._verify_count("aten::full", current_module, 5)
-
-        self.assertEqual(v4_module(2.), current_module(2.))+        _helper(v3_mobile_module, current_mobile_module)