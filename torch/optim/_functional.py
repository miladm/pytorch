r"""Functional interface"""
import math
import torch
from torch import Tensor
from typing import List, Optional

from .adadelta import adadelta  # type: ignore[attr-defined] # noqa: F401
from .adagrad import adagrad  # type: ignore[attr-defined] # noqa: F401

# TODO: use foreach API in optim._functional to do all the computation

<<<<<<< HEAD
=======
def _make_sparse(grad, grad_indices, values):
    size = grad.size()
    if grad_indices.numel() == 0 or values.numel() == 0:
        return torch.empty_like(grad)
    return torch.sparse_coo_tensor(grad_indices, values, size)


def adagrad(params: List[Tensor],
            grads: List[Tensor],
            state_sums: List[Tensor],
            state_steps: List[Tensor],
            *,
            lr: float,
            weight_decay: float,
            lr_decay: float,
            eps: float):
    r"""Functional API that performs Adagrad algorithm computation.

    See :class:`~torch.optim.Adagrad` for details.
    """

    if not all([isinstance(t, torch.Tensor) for t in state_steps]):
        raise RuntimeError("API has changed, `state_steps` argument must contain a list of singleton tensors")

    for (param, grad, state_sum, step_t) in zip(params, grads, state_sums, state_steps):
        # update step
        step_t += 1
        step = step_t.item()

        if weight_decay != 0:
            if grad.is_sparse:
                raise RuntimeError("weight_decay option is not compatible with sparse gradients")
            grad = grad.add(param, alpha=weight_decay)

        clr = lr / (1 + (step - 1) * lr_decay)

        if grad.is_sparse:
            grad = grad.coalesce()  # the update is non-linear so indices must be unique
            grad_indices = grad._indices()
            grad_values = grad._values()
            size = grad.size()

            state_sum.add_(_make_sparse(grad, grad_indices, grad_values.pow(2)))
            std = state_sum.sparse_mask(grad)
            std_values = std._values().sqrt_().add_(eps)
            param.add_(_make_sparse(grad, grad_indices, grad_values / std_values), alpha=-clr)
        else:
            is_complex = torch.is_complex(param)
            if is_complex:
                grad = torch.view_as_real(grad)
                state_sum = torch.view_as_real(state_sum)
                param = torch.view_as_real(param)
            state_sum.addcmul_(grad, grad, value=1)
            std = state_sum.sqrt().add_(eps)
            param.addcdiv_(grad, std, value=-clr)
            if is_complex:
                param = torch.view_as_complex(param)
                state_sum = torch.view_as_complex(state_sum)




>>>>>>> 9201baf2
def adam(params: List[Tensor],
         grads: List[Tensor],
         exp_avgs: List[Tensor],
         exp_avg_sqs: List[Tensor],
         max_exp_avg_sqs: List[Tensor],
         state_steps: List[Tensor],
         *,
         amsgrad: bool,
         beta1: float,
         beta2: float,
         lr: float,
         weight_decay: float,
         eps: float,
         maximize: bool):
    r"""Functional API that performs Adam algorithm computation.
    See :class:`~torch.optim.Adam` for details.
    """

    if not all([isinstance(t, torch.Tensor) for t in state_steps]):
        raise RuntimeError("API has changed, `state_steps` argument must contain a list of singleton tensors")

    for i, param in enumerate(params):

        grad = grads[i] if not maximize else -grads[i]
        exp_avg = exp_avgs[i]
        exp_avg_sq = exp_avg_sqs[i]
        step_t = state_steps[i]
        # update step
        step_t += 1
        step = step_t.item()

        bias_correction1 = 1 - beta1 ** step
        bias_correction2 = 1 - beta2 ** step

        if weight_decay != 0:
            grad = grad.add(param, alpha=weight_decay)

        # Decay the first and second moment running average coefficient
        exp_avg.mul_(beta1).add_(grad, alpha=1 - beta1)
        exp_avg_sq.mul_(beta2).addcmul_(grad, grad.conj(), value=1 - beta2)
        if amsgrad:
            # Maintains the maximum of all 2nd moment running avg. till now
            torch.maximum(max_exp_avg_sqs[i], exp_avg_sq, out=max_exp_avg_sqs[i])
            # Use the max. for normalizing running avg. of gradient
            denom = (max_exp_avg_sqs[i].sqrt() / math.sqrt(bias_correction2)).add_(eps)
        else:
            denom = (exp_avg_sq.sqrt() / math.sqrt(bias_correction2)).add_(eps)



        step_size = lr / bias_correction1
        param.addcdiv_(exp_avg, denom, value=-step_size)

def adamw(params: List[Tensor],
          grads: List[Tensor],
          exp_avgs: List[Tensor],
          exp_avg_sqs: List[Tensor],
          max_exp_avg_sqs: List[Tensor],
          state_steps: List[Tensor],
          *,
          amsgrad: bool,
          beta1: float,
          beta2: float,
          lr: float,
          weight_decay: float,
          eps: float,
          maximize: bool):
    r"""Functional API that performs AdamW algorithm computation.

    See :class:`~torch.optim.AdamW` for details.
    """

    if not all([isinstance(t, torch.Tensor) for t in state_steps]):
        raise RuntimeError("API has changed, `state_steps` argument must contain a list of singleton tensors")

    for i, param in enumerate(params):
        grad = grads[i] if not maximize else -grads[i]
        exp_avg = exp_avgs[i]
        exp_avg_sq = exp_avg_sqs[i]
        step_t = state_steps[i]
        # update step
        step_t += 1
        step = step_t.item()

        # Perform stepweight decay
        param.mul_(1 - lr * weight_decay)

        bias_correction1 = 1 - beta1 ** step
        bias_correction2 = 1 - beta2 ** step

        # Decay the first and second moment running average coefficient
        exp_avg.mul_(beta1).add_(grad, alpha=1 - beta1)
        exp_avg_sq.mul_(beta2).addcmul_(grad, grad, value=1 - beta2)
        if amsgrad:
            # Maintains the maximum of all 2nd moment running avg. till now
            torch.maximum(max_exp_avg_sqs[i], exp_avg_sq, out=max_exp_avg_sqs[i])
            # Use the max. for normalizing running avg. of gradient
            denom = (max_exp_avg_sqs[i].sqrt() / math.sqrt(bias_correction2)).add_(eps)
        else:
            denom = (exp_avg_sq.sqrt() / math.sqrt(bias_correction2)).add_(eps)

        step_size = lr / bias_correction1

        param.addcdiv_(exp_avg, denom, value=-step_size)


def sgd(params: List[Tensor],
        d_p_list: List[Tensor],
        momentum_buffer_list: List[Optional[Tensor]],
        *,
        weight_decay: float,
        momentum: float,
        lr: float,
        dampening: float,
        nesterov: bool,
        maximize: bool):
    r"""Functional API that performs SGD algorithm computation.

    See :class:`~torch.optim.SGD` for details.
    """

    for i, param in enumerate(params):

        d_p = d_p_list[i]
        if weight_decay != 0:
            d_p = d_p.add(param, alpha=weight_decay)

        if momentum != 0:
            buf = momentum_buffer_list[i]

            if buf is None:
                buf = torch.clone(d_p).detach()
                momentum_buffer_list[i] = buf
            else:
                buf.mul_(momentum).add_(d_p, alpha=1 - dampening)

            if nesterov:
                d_p = d_p.add(buf, alpha=momentum)
            else:
                d_p = buf

        alpha = lr if maximize else -lr
        param.add_(d_p, alpha=alpha)


def rmsprop(params: List[Tensor],
            grads: List[Tensor],
            square_avgs: List[Tensor],
            grad_avgs: List[Tensor],
            momentum_buffer_list: List[Tensor],
            *,
            lr: float,
            alpha: float,
            eps: float,
            weight_decay: float,
            momentum: float,
            centered: bool):
    r"""Functional API that performs rmsprop algorithm computation.

    See :class:`~torch.optim.RMSProp` for details.
    """

    for i, param in enumerate(params):
        grad = grads[i]
        square_avg = square_avgs[i]

        if weight_decay != 0:
            grad = grad.add(param, alpha=weight_decay)

        square_avg.mul_(alpha).addcmul_(grad, grad, value=1 - alpha)

        if centered:
            grad_avg = grad_avgs[i]
            grad_avg.mul_(alpha).add_(grad, alpha=1 - alpha)
            avg = square_avg.addcmul(grad_avg, grad_avg, value=-1).sqrt_().add_(eps)
        else:
            avg = square_avg.sqrt().add_(eps)

        if momentum > 0:
            buf = momentum_buffer_list[i]
            buf.mul_(momentum).addcdiv_(grad, avg)
            param.add_(buf, alpha=-lr)
        else:
            param.addcdiv_(grad, avg, value=-lr)


def rprop(params: List[Tensor],
          grads: List[Tensor],
          prevs: List[Tensor],
          step_sizes: List[Tensor],
          *,
          step_size_min: float,
          step_size_max: float,
          etaminus: float,
          etaplus: float):
    r"""Functional API that performs rprop algorithm computation.

    See :class:`~torch.optim.Rprop` for details.
    """

    for i, param in enumerate(params):
        grad = grads[i]
        prev = prevs[i]
        step_size = step_sizes[i]

        sign = grad.mul(prev).sign()
        sign[sign.gt(0)] = etaplus
        sign[sign.lt(0)] = etaminus
        sign[sign.eq(0)] = 1

        # update stepsizes with step size updates
        step_size.mul_(sign).clamp_(step_size_min, step_size_max)

        # for dir<0, dfdx=0
        # for dir>=0 dfdx=dfdx
        grad = grad.clone(memory_format=torch.preserve_format)
        grad[sign.eq(etaminus)] = 0

        # update parameters
        param.addcmul_(grad.sign(), step_size, value=-1)

        prev.copy_(grad)


def adamax(params: List[Tensor],
           grads: List[Tensor],
           exp_avgs: List[Tensor],
           exp_infs: List[Tensor],
           state_steps: List[Tensor],
           *,
           eps: float,
           beta1: float,
           beta2: float,
           lr: float,
           weight_decay: float):
    r"""Functional API that performs adamax algorithm computation.

    See :class:`~torch.optim.Adamax` for details.
    """

    if not all([isinstance(t, torch.Tensor) for t in state_steps]):
        raise RuntimeError("API has changed, `state_steps` argument must contain a list of singleton tensors")

    for i, param in enumerate(params):
        grad = grads[i]
        exp_avg = exp_avgs[i]
        exp_inf = exp_infs[i]
        step_t = state_steps[i]
        # update step
        step_t += 1
        step = step_t.item()

        if weight_decay != 0:
            grad = grad.add(param, alpha=weight_decay)

        # Update biased first moment estimate.
        exp_avg.mul_(beta1).add_(grad, alpha=1 - beta1)
        # Update the exponentially weighted infinity norm.
        norm_buf = torch.cat([
            exp_inf.mul_(beta2).unsqueeze(0),
            grad.abs().add_(eps).unsqueeze_(0)
        ], 0)
        torch.amax(norm_buf, 0, keepdim=False, out=exp_inf)

        bias_correction = 1 - beta1 ** step
        clr = lr / bias_correction

        param.addcdiv_(exp_avg, exp_inf, value=-clr)


def asgd(params: List[Tensor],
         grads: List[Tensor],
         axs: List[Tensor],
         mus: List[Tensor],
         etas: List[Tensor],
         state_steps: List[Tensor],
         *,
         lambd: float,
         lr: float,
         t0: float,
         alpha: float,
         weight_decay: float):
    r"""Functional API that performs asgd algorithm computation.
    See :class:`~torch.optim.ASGD` for details.
    """

    for i, param in enumerate(params):
        grad = grads[i]
        mu = mus[i]
        ax = axs[i]
        eta = etas[i]
        step_t = state_steps[i]

        # update step
        step_t += 1
        step = step_t.item()

        if weight_decay != 0:
            grad = grad.add(param, alpha=weight_decay)

        # decay term
        param.mul_(1 - lambd * eta.item())

        # update parameter
        param.add_(grad, alpha=-eta.item())

        # averaging
        if mu.item() != 1:
            ax.add_(param.sub(ax).mul(mu))
        else:
            ax.copy_(param)

        new_eta = torch.tensor(lr / math.pow((1 + lambd * lr * step), alpha))
        eta.copy_(new_eta)
        new_mu = torch.tensor(1 / max(1, step - t0))
        mu.copy_(new_mu)


def nadam(params: List[Tensor],
          grads: List[Tensor],
          exp_avgs: List[Tensor],
          exp_avg_sqs: List[Tensor],
          mu_products: List[Tensor],
          state_steps: List[Tensor],
          *,
          beta1: float,
          beta2: float,
          lr: float,
          weight_decay: float,
          momentum_decay: float,
          eps: float):
    r"""Functional API that performs NAdam algorithm computation.
    See :class:`~torch.optim.NAdam` for details.
    """

    if not all([isinstance(t, torch.Tensor) for t in state_steps]):
        raise RuntimeError("API has changed, `state_steps` argument must contain a list of singleton tensors")

    if not all([isinstance(t, torch.Tensor) for t in mu_products]):
        raise RuntimeError("API has changed, `mu_products` argument must contain a list of singleton tensors")

    for i, param in enumerate(params):
        grad = grads[i]
        exp_avg = exp_avgs[i]
        exp_avg_sq = exp_avg_sqs[i]
        mu_product = mu_products[i]
        step_t = state_steps[i]
        # update step
        step_t += 1
        step = step_t.item()

        bias_correction2 = 1 - beta2 ** step

        if weight_decay != 0:
            grad = grad.add(param, alpha=weight_decay)

        # calculate the momentum cache \mu^{t} and \mu^{t+1}
        mu = beta1 * (1. - 0.5 * (0.96 ** (step * momentum_decay)))
        mu_next = beta1 * (1. - 0.5 * (0.96 ** ((step + 1) * momentum_decay)))

        # update mu_product
        mu_product *= mu
        mu_product_next = mu_product * mu * mu_next

        # decay the first and second moment running average coefficient
        exp_avg.mul_(beta1).add_(grad, alpha=1 - beta1)
        exp_avg_sq.mul_(beta2).addcmul_(grad, grad, value=1 - beta2)

        denom = exp_avg_sq.div(bias_correction2).sqrt().add_(eps)
        param.addcdiv_(grad, denom, value=-lr * (1. - mu) / (1. - mu_product.item()))
        param.addcdiv_(exp_avg, denom, value=-lr * mu_next / (1. - mu_product_next.item()))


def radam(params: List[Tensor],
          grads: List[Tensor],
          exp_avgs: List[Tensor],
          exp_avg_sqs: List[Tensor],
          state_steps: List[Tensor],
          *,
          beta1: float,
          beta2: float,
          lr: float,
          weight_decay: float,
          eps: float):
    r"""Functional API that performs RAdam algorithm computation.

    See :class:`~torch.optim.RAdam` for details.
    """

    if not all([isinstance(t, torch.Tensor) for t in state_steps]):
        raise RuntimeError("API has changed, `state_steps` argument must contain a list of singleton tensors")

    for i, param in enumerate(params):
        grad = grads[i]
        exp_avg = exp_avgs[i]
        exp_avg_sq = exp_avg_sqs[i]
        step_t = state_steps[i]
        # update step
        step_t += 1
        step = step_t.item()

        bias_correction1 = 1 - beta1 ** step
        bias_correction2 = 1 - beta2 ** step

        if weight_decay != 0:
            grad = grad.add(param, alpha=weight_decay)

        # Decay the first and second moment running average coefficient
        exp_avg.mul_(beta1).add_(grad, alpha=1 - beta1)
        exp_avg_sq.mul_(beta2).addcmul_(grad, grad, value=1 - beta2)

        # correcting bias for the first moving moment
        bias_corrected_exp_avg = exp_avg / bias_correction1

        # maximum length of the approximated SMA
        rho_inf = 2 / (1 - beta2) - 1
        # compute the length of the approximated SMA
        rho_t = rho_inf - 2 * step * (beta2 ** step) / bias_correction2

        if rho_t > 5.:
            # Compute the variance rectification term and update parameters accordingly
            rect = math.sqrt((rho_t - 4) * (rho_t - 2) * rho_inf / ((rho_inf - 4) * (rho_inf - 2) * rho_t))
            adaptive_lr = math.sqrt(bias_correction2) / exp_avg_sq.sqrt().add_(eps)

            param.add_(bias_corrected_exp_avg * lr * adaptive_lr * rect, alpha=-1.0)
        else:
            param.add_(bias_corrected_exp_avg * lr, alpha=-1.0)


def sparse_adam(params: List[Tensor],
                grads: List[Tensor],
                exp_avgs: List[Tensor],
                exp_avg_sqs: List[Tensor],
                state_steps: List[int],
                *,
                eps: float,
                beta1: float,
                beta2: float,
                lr: float):
    r"""Functional API that performs Sparse Adam algorithm computation.

    See :class:`~torch.optim.SparseAdam` for details.
    """
    for i, param in enumerate(params):
        grad = grads[i]
        grad = grad.coalesce()  # the update is non-linear so indices must be unique
        grad_indices = grad._indices()
        grad_values = grad._values()
        size = grad.size()

        exp_avg = exp_avgs[i]
        exp_avg_sq = exp_avg_sqs[i]
        step = state_steps[i]


        def make_sparse(values):
            constructor = grad.new
            if grad_indices.dim() == 0 or values.dim() == 0:
                return constructor().resize_as_(grad)
            return constructor(grad_indices, values, size)

        # Decay the first and second moment running average coefficient
        #      old <- b * old + (1 - b) * new
        # <==> old += (1 - b) * (new - old)
        old_exp_avg_values = exp_avg.sparse_mask(grad)._values()
        exp_avg_update_values = grad_values.sub(old_exp_avg_values).mul_(1 - beta1)
        exp_avg.add_(make_sparse(exp_avg_update_values))
        old_exp_avg_sq_values = exp_avg_sq.sparse_mask(grad)._values()
        exp_avg_sq_update_values = grad_values.pow(2).sub_(old_exp_avg_sq_values).mul_(1 - beta2)
        exp_avg_sq.add_(make_sparse(exp_avg_sq_update_values))

        # Dense addition again is intended, avoiding another sparse_mask
        numer = exp_avg_update_values.add_(old_exp_avg_values)
        exp_avg_sq_update_values.add_(old_exp_avg_sq_values)
        denom = exp_avg_sq_update_values.sqrt_().add_(eps)
        del exp_avg_update_values, exp_avg_sq_update_values

        bias_correction1 = 1 - beta1 ** step
        bias_correction2 = 1 - beta2 ** step
        step_size = lr * math.sqrt(bias_correction2) / bias_correction1

        param.add_(make_sparse(-step_size * numer.div_(denom)))<|MERGE_RESOLUTION|>--- conflicted
+++ resolved
@@ -9,71 +9,6 @@
 
 # TODO: use foreach API in optim._functional to do all the computation
 
-<<<<<<< HEAD
-=======
-def _make_sparse(grad, grad_indices, values):
-    size = grad.size()
-    if grad_indices.numel() == 0 or values.numel() == 0:
-        return torch.empty_like(grad)
-    return torch.sparse_coo_tensor(grad_indices, values, size)
-
-
-def adagrad(params: List[Tensor],
-            grads: List[Tensor],
-            state_sums: List[Tensor],
-            state_steps: List[Tensor],
-            *,
-            lr: float,
-            weight_decay: float,
-            lr_decay: float,
-            eps: float):
-    r"""Functional API that performs Adagrad algorithm computation.
-
-    See :class:`~torch.optim.Adagrad` for details.
-    """
-
-    if not all([isinstance(t, torch.Tensor) for t in state_steps]):
-        raise RuntimeError("API has changed, `state_steps` argument must contain a list of singleton tensors")
-
-    for (param, grad, state_sum, step_t) in zip(params, grads, state_sums, state_steps):
-        # update step
-        step_t += 1
-        step = step_t.item()
-
-        if weight_decay != 0:
-            if grad.is_sparse:
-                raise RuntimeError("weight_decay option is not compatible with sparse gradients")
-            grad = grad.add(param, alpha=weight_decay)
-
-        clr = lr / (1 + (step - 1) * lr_decay)
-
-        if grad.is_sparse:
-            grad = grad.coalesce()  # the update is non-linear so indices must be unique
-            grad_indices = grad._indices()
-            grad_values = grad._values()
-            size = grad.size()
-
-            state_sum.add_(_make_sparse(grad, grad_indices, grad_values.pow(2)))
-            std = state_sum.sparse_mask(grad)
-            std_values = std._values().sqrt_().add_(eps)
-            param.add_(_make_sparse(grad, grad_indices, grad_values / std_values), alpha=-clr)
-        else:
-            is_complex = torch.is_complex(param)
-            if is_complex:
-                grad = torch.view_as_real(grad)
-                state_sum = torch.view_as_real(state_sum)
-                param = torch.view_as_real(param)
-            state_sum.addcmul_(grad, grad, value=1)
-            std = state_sum.sqrt().add_(eps)
-            param.addcdiv_(grad, std, value=-clr)
-            if is_complex:
-                param = torch.view_as_complex(param)
-                state_sum = torch.view_as_complex(state_sum)
-
-
-
-
->>>>>>> 9201baf2
 def adam(params: List[Tensor],
          grads: List[Tensor],
          exp_avgs: List[Tensor],
