--- conflicted
+++ resolved
@@ -86,7 +86,6 @@
     WorkMPI(
         const std::shared_ptr<std::vector<at::Tensor>> outputs,
         const char* profilingTitle = nullptr,
-        const std::vector<at::Tensor>* outputTensors = nullptr,
         const c10::optional<std::vector<at::Tensor>>& inputTensors =
             c10::nullopt)
         : ProcessGroup::Work(
@@ -94,30 +93,22 @@
               OpType::UNKNOWN,
               profilingTitle,
               inputTensors),
-<<<<<<< HEAD
+          outputs_(outputs),
           future_(c10::make_intrusive<at::ivalue::Future>(
-            c10::ListType::create(c10::TensorType::get()))),
-          outputTensors_(outputTensors) { }
+            c10::ListType::create(c10::TensorType::get()))) {}
+
+    virtual std::vector<at::Tensor> result() override;
 
     c10::intrusive_ptr<c10::ivalue::Future> getFuture() override;
 
     void finishCompleteFuture(std::exception_ptr eptr = nullptr);
-=======
-          outputs_(outputs) {}
-
-   virtual std::vector<at::Tensor> result() override;
->>>>>>> 9edcc427
 
    protected:
     friend class ProcessGroupMPI;
 
    private:
-<<<<<<< HEAD
+    const std::shared_ptr<std::vector<at::Tensor>> outputs_;
     c10::intrusive_ptr<at::ivalue::Future> future_;
-    const std::vector<at::Tensor>* outputTensors_;
-=======
-    const std::shared_ptr<std::vector<at::Tensor>> outputs_;
->>>>>>> 9edcc427
   };
 
   class AsyncWork : public ProcessGroup::Work {
