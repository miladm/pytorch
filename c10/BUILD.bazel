--- conflicted
+++ resolved
@@ -76,11 +76,7 @@
     local_defines = ["C10_BUILD_MAIN_LIB"],
     deps = [
         ":headers",
-<<<<<<< HEAD
-        "@fmt",
         "//c10/core:ScalarType",
-=======
->>>>>>> 8d1b49a4
         "//c10/util:base",
     ] + if_cuda(
         ["@cuda"],
