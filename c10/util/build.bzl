--- conflicted
+++ resolved
@@ -13,6 +13,13 @@
         hdrs = ["C++17.h"],
         srcs = ["C++17.cpp"],
         deps = ["//c10/macros:Macros"],
+    )
+
+    rules.cc_library(
+        name = "TypeTraits",
+        hdrs = ["TypeTraits.h"],
+        srcs = ["TypeTraits.cpp"],
+        deps = [":C++17"],
     )
 
     # Temporary targets to export the headers and sources that are not
@@ -42,28 +49,4 @@
             ],
         ),
         visibility = ["//:__pkg__"],
-<<<<<<< HEAD
-    )
-
-    rules.cc_library(
-        name = "Array",
-        hdrs = ["Array.h"],
-        srcs = ["Array.cpp"],
-        deps = [":C++17"],
-    )
-
-    rules.cc_library(
-        name = "C++17",
-        hdrs = ["C++17.h"],
-        srcs = ["C++17.cpp"],
-        deps = ["//c10/macros:Macros"],
-    )
-
-    rules.cc_library(
-        name = "TypeTraits",
-        hdrs = ["TypeTraits.h"],
-        srcs = ["TypeTraits.cpp"],
-        deps = [":C++17"],
-=======
->>>>>>> eb6cd1f8
     )